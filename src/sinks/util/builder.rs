--- conflicted
+++ resolved
@@ -1,11 +1,6 @@
-<<<<<<< HEAD
-use std::{fmt, future::Future, num::NonZeroUsize, pin::Pin, sync::Arc, time::Duration};
-=======
 use std::{fmt, future::Future, hash::Hash, num::NonZeroUsize, pin::Pin, sync::Arc};
->>>>>>> 6ee4245c
 
 use futures_util::Stream;
-use std::io;
 use tower::Service;
 use vector_core::{
     buffers::{Ackable, Acker},
@@ -71,13 +66,7 @@
         self,
         limit: Option<NonZeroUsize>,
         builder: B,
-<<<<<<< HEAD
-        encoding: E,
-        compression: Compression,
-    ) -> ConcurrentMap<Self, Result<B::Request, io::Error>>
-=======
     ) -> ConcurrentMap<Self, Result<B::Request, B::Error>>
->>>>>>> 6ee4245c
     where
         Self: Sized,
         Self::Item: Send + 'static,
