use std::sync::OnceLock;

use http::Uri;
use snafu::ResultExt;
use tower::ServiceBuilder;
use vector_lib::config::proxy::ProxyConfig;
use vector_lib::configurable::configurable_component;

use super::{
    request_builder::DatadogMetricsRequestBuilder,
    service::{DatadogMetricsRetryLogic, DatadogMetricsService},
    sink::DatadogMetricsSink,
};
use crate::{
    common::datadog,
    config::{AcknowledgementsConfig, Input, SinkConfig, SinkContext},
    http::HttpClient,
    sinks::{
        datadog::{DatadogCommonConfig, LocalDatadogCommonConfig},
        util::{batch::BatchConfig, ServiceBuilderExt, SinkBatchSettings, TowerRequestConfig},
        Healthcheck, UriParseSnafu, VectorSink,
    },
    tls::{MaybeTlsSettings, TlsEnableableConfig},
};

<<<<<<< HEAD
const DEFAULT_REQUEST_RETRY_ATTEMPTS: usize = 5;

=======
>>>>>>> c1da408b
#[derive(Clone, Copy, Debug, Default)]
pub struct DatadogMetricsDefaultBatchSettings;

// This default is centered around "series" data, which should be the lion's share of what we
// process.  Given that a single series, when encoded, is in the 150-300 byte range, we can fit a
// lot of these into a single request, something like 150-200K series.  Simply to be a little more
// conservative, though, we use 100K here.  This will also get a little more tricky when it comes to
// distributions and sketches, but we're going to have to implement incremental encoding to handle
// "we've exceeded our maximum payload size, split this batch" scenarios anyways.
<<<<<<< HEAD
// TODO: revisit our concurrency and batching defaults
=======
>>>>>>> c1da408b
impl SinkBatchSettings for DatadogMetricsDefaultBatchSettings {
    const MAX_EVENTS: Option<usize> = Some(100_000);
    const MAX_BYTES: Option<usize> = None;
    const TIMEOUT_SECS: f64 = 2.0;
}
pub(super) const SERIES_V1_PATH: &str = "/api/v1/series";
pub(super) const SERIES_V2_PATH: &str = "/api/v2/series";
pub(super) const SKETCHES_PATH: &str = "/api/beta/sketches";

#[derive(Debug, Clone, Copy, PartialEq, Eq, Hash)]
pub enum SeriesApiVersion {
    V1,
    V2,
}

impl SeriesApiVersion {
    pub const fn get_path(self) -> &'static str {
        match self {
            Self::V1 => SERIES_V1_PATH,
            Self::V2 => SERIES_V2_PATH,
        }
    }
    fn get_api_version() -> Self {
        static API_VERSION: OnceLock<SeriesApiVersion> = OnceLock::new();
        *API_VERSION.get_or_init(|| {
            match std::env::var("VECTOR_TEMP_USE_DD_METRICS_SERIES_V2_API") {
                Ok(_) => Self::V2,
                Err(_) => Self::V1,
            }
        })
    }
}

/// Various metric type-specific API types.
///
/// Each of these corresponds to a specific request path when making a request to the agent API.
#[derive(Debug, Clone, Copy, PartialEq, Eq, Hash)]
pub enum DatadogMetricsEndpoint {
    Series(SeriesApiVersion),
    Sketches,
}

/// Payload limits for metrics are endpoint-dependent.
pub(super) struct DatadogMetricsPayloadLimits {
    pub(super) uncompressed: usize,
    pub(super) compressed: usize,
}

impl DatadogMetricsEndpoint {
    /// Gets the content type associated with the specific encoder for a given metric endpoint.
    pub const fn content_type(self) -> &'static str {
        match self {
            Self::Series(SeriesApiVersion::V1) => "application/json",
            Self::Sketches | Self::Series(SeriesApiVersion::V2) => "application/x-protobuf",
        }
    }

    // Gets whether or not this is a series endpoint.
    pub const fn is_series(self) -> bool {
        matches!(self, Self::Series { .. })
    }

    // Creates an instance of the `Series` variant with the default API version.
    pub fn series() -> Self {
        Self::Series(SeriesApiVersion::get_api_version())
    }

    pub(super) const fn payload_limits(self) -> DatadogMetricsPayloadLimits {
        // from https://docs.datadoghq.com/api/latest/metrics/#submit-metrics

        let (uncompressed, compressed) = match self {
            // Sketches use the same payload size limits as v1 series
            DatadogMetricsEndpoint::Series(SeriesApiVersion::V1)
            | DatadogMetricsEndpoint::Sketches => (
                62_914_560, // 60 MiB
                3_200_000,  // 3.2 MB
            ),
            DatadogMetricsEndpoint::Series(SeriesApiVersion::V2) => (
                5_242_880, // 5 MiB
                512_000,   // 512 KB
            ),
        };

        DatadogMetricsPayloadLimits {
            uncompressed,
            compressed,
        }
    }
}

/// Maps Datadog metric endpoints to their actual URI.
pub struct DatadogMetricsEndpointConfiguration {
    series_endpoint: Uri,
    sketches_endpoint: Uri,
}

impl DatadogMetricsEndpointConfiguration {
    /// Creates a new `DatadogMEtricsEndpointConfiguration`.
    pub const fn new(series_endpoint: Uri, sketches_endpoint: Uri) -> Self {
        Self {
            series_endpoint,
            sketches_endpoint,
        }
    }

    /// Gets the URI for the given Datadog metrics endpoint.
    pub fn get_uri_for_endpoint(&self, endpoint: DatadogMetricsEndpoint) -> Uri {
        match endpoint {
            DatadogMetricsEndpoint::Series { .. } => self.series_endpoint.clone(),
            DatadogMetricsEndpoint::Sketches => self.sketches_endpoint.clone(),
        }
    }
}

/// Configuration for the `datadog_metrics` sink.
#[configurable_component(sink("datadog_metrics", "Publish metric events to Datadog."))]
#[derive(Clone, Debug, Default)]
#[serde(deny_unknown_fields)]
pub struct DatadogMetricsConfig {
    #[serde(flatten)]
    pub local_dd_common: LocalDatadogCommonConfig,

    /// Sets the default namespace for any metrics sent.
    ///
    /// This namespace is only used if a metric has no existing namespace. When a namespace is
    /// present, it is used as a prefix to the metric name, and separated with a period (`.`).
    #[configurable(metadata(docs::examples = "myservice"))]
    #[serde(default)]
    pub default_namespace: Option<String>,

    #[configurable(derived)]
    #[serde(default)]
    pub batch: BatchConfig<DatadogMetricsDefaultBatchSettings>,

    #[configurable(derived)]
    #[serde(default)]
    pub request: TowerRequestConfig,
}

impl_generate_config_from_default!(DatadogMetricsConfig);

#[async_trait::async_trait]
#[typetag::serde(name = "datadog_metrics")]
impl SinkConfig for DatadogMetricsConfig {
    async fn build(&self, cx: SinkContext) -> crate::Result<(VectorSink, Healthcheck)> {
        let client = self.build_client(&cx.proxy)?;
        let global = cx.extra_context.get_or_default::<datadog::Options>();
        let dd_common = self.local_dd_common.with_globals(global)?;
        let healthcheck = dd_common.build_healthcheck(client.clone())?;
        let sink = self.build_sink(&dd_common, client)?;

        Ok((sink, healthcheck))
    }

    fn input(&self) -> Input {
        Input::metric()
    }

    fn acknowledgements(&self) -> &AcknowledgementsConfig {
        &self.local_dd_common.acknowledgements
    }
}

impl DatadogMetricsConfig {
    /// Gets the base URI of the Datadog agent API.
    ///
    /// Per the Datadog agent convention, we should include a unique identifier as part of the
    /// domain to indicate that these metrics are being submitted by Vector, including the version,
    /// likely useful for detecting if a specific version of the agent (Vector, in this case) is
    /// doing something wrong, for understanding issues from the API side.
    ///
    /// The `endpoint` configuration field will be used here if it is present.
    fn get_base_agent_endpoint(&self, dd_common: &DatadogCommonConfig) -> String {
        dd_common.endpoint.clone().unwrap_or_else(|| {
            let version = str::replace(crate::built_info::PKG_VERSION, ".", "-");
            format!(
                "https://{}-vector.agent.{}",
                version,
                dd_common.site.as_str()
            )
        })
    }

    /// Generates the `DatadogMetricsEndpointConfiguration`, used for mapping endpoints to their URI.
    fn generate_metrics_endpoint_configuration(
        &self,
        dd_common: &DatadogCommonConfig,
    ) -> crate::Result<DatadogMetricsEndpointConfiguration> {
        let base_uri = self.get_base_agent_endpoint(dd_common);

        let series_endpoint = build_uri(&base_uri, SeriesApiVersion::get_api_version().get_path())?;
        let sketches_endpoint = build_uri(&base_uri, SKETCHES_PATH)?;

        Ok(DatadogMetricsEndpointConfiguration::new(
            series_endpoint,
            sketches_endpoint,
        ))
    }

    fn build_client(&self, proxy: &ProxyConfig) -> crate::Result<HttpClient> {
        let tls_settings = MaybeTlsSettings::from_config(
            &Some(
                self.local_dd_common
                    .tls
                    .clone()
                    .unwrap_or_else(TlsEnableableConfig::enabled),
            ),
            false,
        )?;
        let client = HttpClient::new(tls_settings, proxy)?;
        Ok(client)
    }

    fn build_sink(
        &self,
        dd_common: &DatadogCommonConfig,
        client: HttpClient,
    ) -> crate::Result<VectorSink> {
        let batcher_settings = self.batch.into_batcher_settings()?;

        // TODO: revisit our concurrency and batching defaults
        let request_limits = self.request.into_settings();

        let endpoint_configuration = self.generate_metrics_endpoint_configuration(dd_common)?;
        let service = ServiceBuilder::new()
            .settings(request_limits, DatadogMetricsRetryLogic)
            .service(DatadogMetricsService::new(
                client,
                dd_common.default_api_key.inner(),
            ));

        let request_builder = DatadogMetricsRequestBuilder::new(
            endpoint_configuration,
            self.default_namespace.clone(),
        )?;

        let protocol = self.get_protocol(dd_common);
        let sink = DatadogMetricsSink::new(service, request_builder, batcher_settings, protocol);

        Ok(VectorSink::from_event_streamsink(sink))
    }

    fn get_protocol(&self, dd_common: &DatadogCommonConfig) -> String {
        self.get_base_agent_endpoint(dd_common)
            .parse::<Uri>()
            .unwrap()
            .scheme_str()
            .unwrap_or("http")
            .to_string()
    }
}

fn build_uri(host: &str, endpoint: &str) -> crate::Result<Uri> {
    let result = format!("{}{}", host, endpoint)
        .parse::<Uri>()
        .context(UriParseSnafu)?;
    Ok(result)
}

#[cfg(test)]
mod tests {
    use super::*;

    #[test]
    fn generate_config() {
        crate::test_util::test_generate_config::<DatadogMetricsConfig>();
    }
}<|MERGE_RESOLUTION|>--- conflicted
+++ resolved
@@ -23,11 +23,6 @@
     tls::{MaybeTlsSettings, TlsEnableableConfig},
 };
 
-<<<<<<< HEAD
-const DEFAULT_REQUEST_RETRY_ATTEMPTS: usize = 5;
-
-=======
->>>>>>> c1da408b
 #[derive(Clone, Copy, Debug, Default)]
 pub struct DatadogMetricsDefaultBatchSettings;
 
@@ -37,10 +32,6 @@
 // conservative, though, we use 100K here.  This will also get a little more tricky when it comes to
 // distributions and sketches, but we're going to have to implement incremental encoding to handle
 // "we've exceeded our maximum payload size, split this batch" scenarios anyways.
-<<<<<<< HEAD
-// TODO: revisit our concurrency and batching defaults
-=======
->>>>>>> c1da408b
 impl SinkBatchSettings for DatadogMetricsDefaultBatchSettings {
     const MAX_EVENTS: Option<usize> = Some(100_000);
     const MAX_BYTES: Option<usize> = None;
