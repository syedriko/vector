--- conflicted
+++ resolved
@@ -12,11 +12,6 @@
 use vector_core::{buffers::Ackable, event::Finalizable, sink::StreamSink};
 use vector_core::{buffers::Acker, event::EventStatus};
 
-<<<<<<< HEAD
-=======
-use crate::sinks::s3_common::partitioner::KeyPartitioner;
-
->>>>>>> 6b5141b4
 pub struct S3Sink<Svc, RB, E> {
     acker: Acker,
     service: Svc,
@@ -74,11 +69,7 @@
         // order to do that, we'll spin up a separate task that deals
         // exclusively with I/O, while we deal with everything else here:
         // batching, ordering, and so on.
-<<<<<<< HEAD
-        let request_builder_rate_limit = NonZeroUsize::new(50);
-=======
         let request_builder_concurrency_limit = NonZeroUsize::new(50);
->>>>>>> 6b5141b4
 
         let sink = input
             .batched(
@@ -89,11 +80,7 @@
             )
             .filter_map(|(key, batch)| async move { key.map(move |k| (k, batch)) })
             .request_builder(
-<<<<<<< HEAD
-                request_builder_rate_limit,
-=======
                 request_builder_concurrency_limit,
->>>>>>> 6b5141b4
                 self.request_builder,
                 self.encoding,
                 self.compression,
@@ -101,11 +88,7 @@
             .filter_map(|request| async move {
                 match request {
                     Err(e) => {
-<<<<<<< HEAD
-                        error!("failed to build S3 request: {:?}", e);
-=======
                         error!("Failed to build S3 request: {:?}.", e);
->>>>>>> 6b5141b4
                         None
                     }
                     Ok(req) => Some(req),
