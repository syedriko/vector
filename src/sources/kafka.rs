--- conflicted
+++ resolved
@@ -1,11 +1,6 @@
 use crate::{
-<<<<<<< HEAD
-    config::{log_schema, DataType, GlobalOptions, SourceConfig, SourceDescription},
+    config::{log_schema, DataType, SourceConfig, SourceContext, SourceDescription},
     event::{Event, LookupBuf, Value},
-=======
-    config::{log_schema, DataType, SourceConfig, SourceContext, SourceDescription},
-    event::{Event, Value},
->>>>>>> 8655861b
     internal_events::{KafkaEventFailed, KafkaEventReceived, KafkaOffsetUpdateFailed},
     kafka::KafkaAuthConfig,
     shutdown::ShutdownSignal,
@@ -31,7 +26,7 @@
     KafkaSubscribeError { source: rdkafka::error::KafkaError },
 }
 
-#[derive(Clone, Debug, Default, Deserialize, Serialize)]
+#[derive(Clone, Debug, Deserialize, Serialize)]
 #[serde(deny_unknown_fields)]
 pub struct KafkaSourceConfig {
     bootstrap_servers: String,
@@ -60,6 +55,27 @@
     auth: KafkaAuthConfig,
 }
 
+impl Default for KafkaSourceConfig {
+    fn default() -> Self {
+        Self {
+            bootstrap_servers: Default::default(),
+            topics: Default::default(),
+            group_id: Default::default(),
+            auto_offset_reset: default_auto_offset_reset(),
+            session_timeout_ms: default_session_timeout_ms(),
+            socket_timeout_ms: default_socket_timeout_ms(),
+            fetch_wait_max_ms: default_fetch_wait_max_ms(),
+            commit_interval_ms: default_commit_interval_ms(),
+            key_field: default_key_field(),
+            topic_key: default_topic_key(),
+            partition_key: default_partition_key(),
+            offset_key: default_offset_key(),
+            librdkafka_options: Default::default(),
+            auth: Default::default(),
+        }
+    }
+}
+
 fn default_session_timeout_ms() -> u64 {
     10000 // default in librdkafka
 }
