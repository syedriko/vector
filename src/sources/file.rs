use std::{convert::TryInto, future, path::PathBuf, time::Duration};

use bytes::Bytes;
use chrono::Utc;
use futures::{FutureExt, Stream, StreamExt, TryFutureExt};
use regex::bytes::Regex;
use serde_with::serde_as;
use snafu::{ResultExt, Snafu};
use tokio::{sync::oneshot, task::spawn_blocking};
use tracing::{Instrument, Span};
use vector_lib::codecs::{BytesDeserializer, BytesDeserializerConfig};
use vector_lib::configurable::configurable_component;
use vector_lib::file_source::{
    calculate_ignore_before,
    paths_provider::glob::{Glob, MatchOptions},
    Checkpointer, FileFingerprint, FileServer, FingerprintStrategy, Fingerprinter, Line, ReadFrom,
    ReadFromConfig,
};
use vector_lib::finalizer::OrderedFinalizer;
use vector_lib::lookup::{lookup_v2::OptionalValuePath, owned_value_path, path, OwnedValuePath};
use vector_lib::{
    config::{LegacyKey, LogNamespace},
    EstimatedJsonEncodedSizeOf,
};
use vrl::value::Kind;

use super::util::{EncodingConfig, MultilineConfig};
use crate::{
    config::{
        log_schema, DataType, SourceAcknowledgementsConfig, SourceConfig, SourceContext,
        SourceOutput,
    },
    encoding_transcode::{Decoder, Encoder},
    event::{BatchNotifier, BatchStatus, LogEvent},
    internal_events::{
        FileBytesReceived, FileEventsReceived, FileInternalMetricsConfig, FileOpen,
        FileSourceInternalEventsEmitter, StreamClosedError,
    },
    line_agg::{self, LineAgg},
    serde::bool_or_struct,
    shutdown::ShutdownSignal,
    SourceSender,
};

#[derive(Debug, Snafu)]
enum BuildError {
    #[snafu(display("data_dir option required, but not given here or globally"))]
    NoDataDir,
    #[snafu(display(
        "could not create subdirectory {:?} inside of data_dir {:?}",
        subdir,
        data_dir
    ))]
    MakeSubdirectoryError {
        subdir: PathBuf,
        data_dir: PathBuf,
        source: std::io::Error,
    },
    #[snafu(display("data_dir {:?} does not exist", data_dir))]
    MissingDataDir { data_dir: PathBuf },
    #[snafu(display("data_dir {:?} is not writable", data_dir))]
    DataDirNotWritable { data_dir: PathBuf },
    #[snafu(display(
        "message_start_indicator {:?} is not a valid regex: {}",
        indicator,
        source
    ))]
    InvalidMessageStartIndicator {
        indicator: String,
        source: regex::Error,
    },
}

/// Configuration for the `file` source.
#[serde_as]
#[configurable_component(source("file", "Collect logs from files."))]
#[derive(Clone, Debug, PartialEq, Eq)]
#[serde(deny_unknown_fields)]
pub struct FileConfig {
    /// Array of file patterns to include. [Globbing](https://vector.dev/docs/reference/configuration/sources/file/#globbing) is supported.
    #[configurable(metadata(docs::examples = "/var/log/**/*.log"))]
    pub include: Vec<PathBuf>,

    /// Array of file patterns to exclude. [Globbing](https://vector.dev/docs/reference/configuration/sources/file/#globbing) is supported.
    ///
    /// Takes precedence over the `include` option. Note: The `exclude` patterns are applied _after_ the attempt to glob everything
    /// in `include`. This means that all files are first matched by `include` and then filtered by the `exclude`
    /// patterns. This can be impactful if `include` contains directories with contents that are not accessible.
    #[serde(default)]
    #[configurable(metadata(docs::examples = "/var/log/binary-file.log"))]
    pub exclude: Vec<PathBuf>,

    /// Overrides the name of the log field used to add the file path to each event.
    ///
    /// The value is the full path to the file where the event was read message.
    ///
    /// Set to `""` to suppress this key.
    #[serde(default = "default_file_key")]
    #[configurable(metadata(docs::examples = "path"))]
    pub file_key: OptionalValuePath,

    /// Whether or not to start reading from the beginning of a new file.
    #[configurable(
        deprecated = "This option has been deprecated, use `ignore_checkpoints`/`read_from` instead."
    )]
    #[configurable(metadata(docs::hidden))]
    #[serde(default)]
    pub start_at_beginning: Option<bool>,

    /// Whether or not to ignore existing checkpoints when determining where to start reading a file.
    ///
    /// Checkpoints are still written normally.
    #[serde(default)]
    pub ignore_checkpoints: Option<bool>,

    #[serde(default = "default_read_from")]
    #[configurable(derived)]
    pub read_from: ReadFromConfig,

    /// Ignore files with a data modification date older than the specified number of seconds.
    #[serde(alias = "ignore_older", default)]
    #[configurable(metadata(docs::type_unit = "seconds"))]
    #[configurable(metadata(docs::examples = 600))]
    #[configurable(metadata(docs::human_name = "Ignore Older Files"))]
    pub ignore_older_secs: Option<u64>,

    /// The maximum size of a line before it is discarded.
    ///
    /// This protects against malformed lines or tailing incorrect files.
    #[serde(default = "default_max_line_bytes")]
    #[configurable(metadata(docs::type_unit = "bytes"))]
    pub max_line_bytes: usize,

    /// Overrides the name of the log field used to add the current hostname to each event.
    ///
    /// By default, the [global `log_schema.host_key` option][global_host_key] is used.
    ///
    /// Set to `""` to suppress this key.
    ///
    /// [global_host_key]: https://vector.dev/docs/reference/configuration/global-options/#log_schema.host_key
    #[serde(default = "default_host_key")]
    #[configurable(metadata(docs::examples = "hostname"))]
    pub host_key: OptionalValuePath,

    /// The directory used to persist file checkpoint positions.
    ///
    /// By default, the [global `data_dir` option][global_data_dir] is used.
    /// Make sure the running user has write permissions to this directory.
    ///
    /// If this directory is specified, then Vector will attempt to create it.
    ///
    /// [global_data_dir]: https://vector.dev/docs/reference/configuration/global-options/#data_dir
    #[serde(default)]
    #[configurable(metadata(docs::examples = "/var/local/lib/vector/"))]
    #[configurable(metadata(docs::human_name = "Data Directory"))]
    pub data_dir: Option<PathBuf>,

    /// Enables adding the file offset to each event and sets the name of the log field used.
    ///
    /// The value is the byte offset of the start of the line within the file.
    ///
    /// Off by default, the offset is only added to the event if this is set.
    #[serde(default)]
    #[configurable(metadata(docs::examples = "offset"))]
    pub offset_key: Option<OptionalValuePath>,

    /// The delay between file discovery calls.
    ///
    /// This controls the interval at which files are searched. A higher value results in greater
    /// chances of some short-lived files being missed between searches, but a lower value increases
    /// the performance impact of file discovery.
    #[serde(
        alias = "glob_minimum_cooldown",
        default = "default_glob_minimum_cooldown_ms"
    )]
    #[serde_as(as = "serde_with::DurationMilliSeconds<u64>")]
    #[configurable(metadata(docs::type_unit = "milliseconds"))]
    #[configurable(metadata(docs::human_name = "Glob Minimum Cooldown"))]
    pub glob_minimum_cooldown_ms: Duration,

    #[configurable(derived)]
    #[serde(alias = "fingerprinting", default)]
    fingerprint: FingerprintConfig,

    /// Ignore missing files when fingerprinting.
    ///
    /// This may be useful when used with source directories containing dangling symlinks.
    #[serde(default)]
    pub ignore_not_found: bool,

    /// String value used to identify the start of a multi-line message.
    #[configurable(deprecated = "This option has been deprecated, use `multiline` instead.")]
    #[configurable(metadata(docs::hidden))]
    #[serde(default)]
    pub message_start_indicator: Option<String>,

    /// How long to wait for more data when aggregating a multi-line message, in milliseconds.
    #[configurable(deprecated = "This option has been deprecated, use `multiline` instead.")]
    #[configurable(metadata(docs::hidden))]
    #[serde(default = "default_multi_line_timeout")]
    pub multi_line_timeout: u64,

    /// Multiline aggregation configuration.
    ///
    /// If not specified, multiline aggregation is disabled.
    #[configurable(derived)]
    #[serde(default)]
    pub multiline: Option<MultilineConfig>,

    /// Max amount of bytes to read from a single file before switching over to the next file.
    /// **Note:** This does not apply when `oldest_first` is `true`.
    ///
    /// This allows distributing the reads more or less evenly across
    /// the files.
    #[serde(default = "default_max_read_bytes")]
    #[configurable(metadata(docs::type_unit = "bytes"))]
    pub max_read_bytes: usize,

    /// Instead of balancing read capacity fairly across all watched files, prioritize draining the oldest files before moving on to read data from more recent files.
    #[serde(default)]
    pub oldest_first: bool,

    /// After reaching EOF, the number of seconds to wait before removing the file, unless new data is written.
    ///
    /// If not specified, files are not removed.
    #[serde(alias = "remove_after", default)]
    #[configurable(metadata(docs::type_unit = "seconds"))]
    #[configurable(metadata(docs::examples = 0))]
    #[configurable(metadata(docs::examples = 5))]
    #[configurable(metadata(docs::examples = 60))]
    #[configurable(metadata(docs::human_name = "Wait Time Before Removing File"))]
    pub remove_after_secs: Option<u64>,

    /// String sequence used to separate one file line from another.
    #[serde(default = "default_line_delimiter")]
    #[configurable(metadata(docs::examples = "\r\n"))]
    pub line_delimiter: String,

    #[configurable(derived)]
    #[serde(default)]
    pub encoding: Option<EncodingConfig>,

    #[configurable(derived)]
    #[serde(default, deserialize_with = "bool_or_struct")]
    acknowledgements: SourceAcknowledgementsConfig,

    /// The namespace to use for logs. This overrides the global setting.
    #[configurable(metadata(docs::hidden))]
    #[serde(default)]
    log_namespace: Option<bool>,

<<<<<<< HEAD
    /// How long to keep an open handle to a rotated log file.
    #[serde_as(as = "serde_with::DurationMilliSeconds<u64>")]
    #[configurable(metadata(docs::type_unit = "milliseconds"))]
    #[serde(default = "default_rotate_wait_ms")]
    pub rotate_wait_ms: Duration,
=======
    #[configurable(derived)]
    #[serde(default)]
    internal_metrics: FileInternalMetricsConfig,

    /// How long to keep an open handle to a rotated log file.
    /// The default value represents "no limit"
    #[serde_as(as = "serde_with::DurationSeconds<u64>")]
    #[configurable(metadata(docs::type_unit = "seconds"))]
    #[serde(default = "default_rotate_wait", rename = "rotate_wait_secs")]
    pub rotate_wait: Duration,
>>>>>>> cb6635ac
}

fn default_max_line_bytes() -> usize {
    bytesize::kib(100u64) as usize
}

fn default_file_key() -> OptionalValuePath {
    OptionalValuePath::from(owned_value_path!("file"))
}

fn default_host_key() -> OptionalValuePath {
    log_schema().host_key().cloned().into()
}

const fn default_read_from() -> ReadFromConfig {
    ReadFromConfig::Beginning
}

const fn default_glob_minimum_cooldown_ms() -> Duration {
    Duration::from_millis(1000)
}

const fn default_multi_line_timeout() -> u64 {
    1000
} // deprecated

const fn default_max_read_bytes() -> usize {
    2048
}

fn default_line_delimiter() -> String {
    "\n".to_string()
}

<<<<<<< HEAD
const fn default_rotate_wait_ms() -> Duration {
    Duration::from_millis(u64::MAX/1000) 
=======
const fn default_rotate_wait() -> Duration {
    Duration::from_secs(u64::MAX / 2)
>>>>>>> cb6635ac
}

/// Configuration for how files should be identified.
///
/// This is important for `checkpointing` when file rotation is used.
#[configurable_component]
#[derive(Clone, Debug, PartialEq, Eq)]
#[serde(tag = "strategy", rename_all = "snake_case")]
#[configurable(metadata(
    docs::enum_tag_description = "The strategy used to uniquely identify files.\n\nThis is important for checkpointing when file rotation is used."
))]
pub enum FingerprintConfig {
    /// Read lines from the beginning of the file and compute a checksum over them.
    Checksum {
        /// Maximum number of bytes to use, from the lines that are read, for generating the checksum.
        ///
        // TODO: Should we properly expose this in the documentation? There could definitely be value in allowing more
        // bytes to be used for the checksum generation, but we should commit to exposing it rather than hiding it.
        #[serde(alias = "fingerprint_bytes")]
        #[configurable(metadata(docs::hidden))]
        #[configurable(metadata(docs::type_unit = "bytes"))]
        bytes: Option<usize>,

        /// The number of bytes to skip ahead (or ignore) when reading the data used for generating the checksum.
        ///
        /// This can be helpful if all files share a common header that should be skipped.
        #[serde(default = "default_ignored_header_bytes")]
        #[configurable(metadata(docs::type_unit = "bytes"))]
        ignored_header_bytes: usize,

        /// The number of lines to read for generating the checksum.
        ///
        /// If your files share a common header that is not always a fixed size,
        ///
        /// If the file has less than this amount of lines, it won’t be read at all.
        #[serde(default = "default_lines")]
        #[configurable(metadata(docs::type_unit = "lines"))]
        lines: usize,
    },

    /// Use the [device and inode][inode] as the identifier.
    ///
    /// [inode]: https://en.wikipedia.org/wiki/Inode
    #[serde(rename = "device_and_inode")]
    DevInode,
}

impl Default for FingerprintConfig {
    fn default() -> Self {
        Self::Checksum {
            bytes: None,
            ignored_header_bytes: 0,
            lines: default_lines(),
        }
    }
}

const fn default_ignored_header_bytes() -> usize {
    0
}

const fn default_lines() -> usize {
    1
}

impl From<FingerprintConfig> for FingerprintStrategy {
    fn from(config: FingerprintConfig) -> FingerprintStrategy {
        match config {
            FingerprintConfig::Checksum {
                bytes,
                ignored_header_bytes,
                lines,
            } => {
                let bytes = match bytes {
                    Some(bytes) => {
                        warn!(message = "The `fingerprint.bytes` option will be used to convert old file fingerprints created by vector < v0.11.0, but are not supported for new file fingerprints. The first line will be used instead.");
                        bytes
                    }
                    None => 256,
                };
                FingerprintStrategy::Checksum {
                    bytes,
                    ignored_header_bytes,
                    lines,
                }
            }
            FingerprintConfig::DevInode => FingerprintStrategy::DevInode,
        }
    }
}

#[derive(Debug)]
pub(crate) struct FinalizerEntry {
    pub(crate) file_id: FileFingerprint,
    pub(crate) offset: u64,
}

impl Default for FileConfig {
    fn default() -> Self {
        Self {
            include: vec![PathBuf::from("/var/log/**/*.log")],
            exclude: vec![],
            file_key: default_file_key(),
            start_at_beginning: None,
            ignore_checkpoints: None,
            read_from: default_read_from(),
            ignore_older_secs: None,
            max_line_bytes: default_max_line_bytes(),
            fingerprint: FingerprintConfig::default(),
            ignore_not_found: false,
            host_key: default_host_key(),
            offset_key: None,
            data_dir: None,
            glob_minimum_cooldown_ms: default_glob_minimum_cooldown_ms(),
            message_start_indicator: None,
            multi_line_timeout: default_multi_line_timeout(), // millis
            multiline: None,
            max_read_bytes: default_max_read_bytes(),
            oldest_first: false,
            remove_after_secs: None,
            line_delimiter: default_line_delimiter(),
            encoding: None,
            acknowledgements: Default::default(),
            log_namespace: None,
<<<<<<< HEAD
            rotate_wait_ms: default_rotate_wait_ms()
=======
            internal_metrics: Default::default(),
            rotate_wait: default_rotate_wait(),
>>>>>>> cb6635ac
        }
    }
}

impl_generate_config_from_default!(FileConfig);

#[async_trait::async_trait]
#[typetag::serde(name = "file")]
impl SourceConfig for FileConfig {
    async fn build(&self, cx: SourceContext) -> crate::Result<super::Source> {
        // add the source name as a subdir, so that multiple sources can
        // operate within the same given data_dir (e.g. the global one)
        // without the file servers' checkpointers interfering with each
        // other
        let data_dir = cx
            .globals
            // source are only global, name can be used for subdir
            .resolve_and_make_data_subdir(self.data_dir.as_ref(), cx.key.id())?;

        // Clippy rule, because async_trait?
        #[allow(clippy::suspicious_else_formatting)]
        {
            if let Some(ref config) = self.multiline {
                let _: line_agg::Config = config.try_into()?;
            }

            if let Some(ref indicator) = self.message_start_indicator {
                Regex::new(indicator)
                    .with_context(|_| InvalidMessageStartIndicatorSnafu { indicator })?;
            }
        }

        let acknowledgements = cx.do_acknowledgements(self.acknowledgements);

        let log_namespace = cx.log_namespace(self.log_namespace);

        Ok(file_source(
            self,
            data_dir,
            cx.shutdown,
            cx.out,
            acknowledgements,
            log_namespace,
        ))
    }

    fn outputs(&self, global_log_namespace: LogNamespace) -> Vec<SourceOutput> {
        let file_key = self.file_key.clone().path.map(LegacyKey::Overwrite);
        let host_key = self.host_key.clone().path.map(LegacyKey::Overwrite);

        let offset_key = self
            .offset_key
            .clone()
            .and_then(|k| k.path)
            .map(LegacyKey::Overwrite);

        let schema_definition = BytesDeserializerConfig
            .schema_definition(global_log_namespace.merge(self.log_namespace))
            .with_standard_vector_source_metadata()
            .with_source_metadata(
                Self::NAME,
                host_key,
                &owned_value_path!("host"),
                Kind::bytes().or_undefined(),
                Some("host"),
            )
            .with_source_metadata(
                Self::NAME,
                offset_key,
                &owned_value_path!("offset"),
                Kind::integer(),
                None,
            )
            .with_source_metadata(
                Self::NAME,
                file_key,
                &owned_value_path!("path"),
                Kind::bytes(),
                None,
            );

        vec![SourceOutput::new_logs(DataType::Log, schema_definition)]
    }

    fn can_acknowledge(&self) -> bool {
        true
    }
}

pub fn file_source(
    config: &FileConfig,
    data_dir: PathBuf,
    shutdown: ShutdownSignal,
    mut out: SourceSender,
    acknowledgements: bool,
    log_namespace: LogNamespace,
) -> super::Source {
    // the include option must be specified but also must contain at least one entry.
    if config.include.is_empty() {
        error!(message = "`include` configuration option must contain at least one file pattern.");
        return Box::pin(future::ready(Err(())));
    }

    let ignore_before = calculate_ignore_before(config.ignore_older_secs);
    let glob_minimum_cooldown = config.glob_minimum_cooldown_ms;
    let (ignore_checkpoints, read_from) = reconcile_position_options(
        config.start_at_beginning,
        config.ignore_checkpoints,
        Some(config.read_from),
    );

    let emitter = FileSourceInternalEventsEmitter {
        include_file_metric_tag: config.internal_metrics.include_file_tag,
    };

    let paths_provider = Glob::new(
        &config.include,
        &config.exclude,
        MatchOptions::default(),
        emitter.clone(),
    )
    .expect("invalid glob patterns");

    let encoding_charset = config.encoding.clone().map(|e| e.charset);

    // if file encoding is specified, need to convert the line delimiter (present as utf8)
    // to the specified encoding, so that delimiter-based line splitting can work properly
    let line_delimiter_as_bytes = match encoding_charset {
        Some(e) => Encoder::new(e).encode_from_utf8(&config.line_delimiter),
        None => Bytes::from(config.line_delimiter.clone()),
    };

    let checkpointer = Checkpointer::new(&data_dir);
    let file_server = FileServer {
        paths_provider,
        max_read_bytes: config.max_read_bytes,
        ignore_checkpoints,
        read_from,
        ignore_before,
        max_line_bytes: config.max_line_bytes,
        line_delimiter: line_delimiter_as_bytes,
        data_dir,
        glob_minimum_cooldown,
        fingerprinter: Fingerprinter {
            strategy: config.fingerprint.clone().into(),
            max_line_length: config.max_line_bytes,
            ignore_not_found: config.ignore_not_found,
        },
        oldest_first: config.oldest_first,
        remove_after: config.remove_after_secs.map(Duration::from_secs),
        emitter,
        handle: tokio::runtime::Handle::current(),
<<<<<<< HEAD
        rotate_wait: config.rotate_wait_ms
=======
        rotate_wait: config.rotate_wait,
>>>>>>> cb6635ac
    };

    let event_metadata = EventMetadata {
        host_key: config.host_key.clone().path,
        hostname: crate::get_hostname().ok(),
        file_key: config.file_key.clone().path,
        offset_key: config.offset_key.clone().and_then(|k| k.path),
    };

    let include = config.include.clone();
    let exclude = config.exclude.clone();
    let multiline_config = config.multiline.clone();
    let message_start_indicator = config.message_start_indicator.clone();
    let multi_line_timeout = config.multi_line_timeout;

    let (finalizer, shutdown_checkpointer) = if acknowledgements {
        // The shutdown sent in to the finalizer is the global
        // shutdown handle used to tell it to stop accepting new batch
        // statuses and just wait for the remaining acks to come in.
        let (finalizer, mut ack_stream) = OrderedFinalizer::<FinalizerEntry>::new(None);

        // We set up a separate shutdown signal to tie together the
        // finalizer and the checkpoint writer task in the file
        // server, to make it continue to write out updated
        // checkpoints until all the acks have come in.
        let (send_shutdown, shutdown2) = oneshot::channel::<()>();
        let checkpoints = checkpointer.view();
        tokio::spawn(async move {
            while let Some((status, entry)) = ack_stream.next().await {
                if status == BatchStatus::Delivered {
                    checkpoints.update(entry.file_id, entry.offset);
                }
            }
            send_shutdown.send(())
        });
        (Some(finalizer), shutdown2.map(|_| ()).boxed())
    } else {
        // When not dealing with end-to-end acknowledgements, just
        // clone the global shutdown to stop the checkpoint writer.
        (None, shutdown.clone().map(|_| ()).boxed())
    };

    let checkpoints = checkpointer.view();
    let include_file_metric_tag = config.internal_metrics.include_file_tag;
    Box::pin(async move {
        info!(message = "Starting file server.", include = ?include, exclude = ?exclude);

        let mut encoding_decoder = encoding_charset.map(Decoder::new);

        // sizing here is just a guess
        let (tx, rx) = futures::channel::mpsc::channel::<Vec<Line>>(2);
        let rx = rx
            .map(futures::stream::iter)
            .flatten()
            .map(move |mut line| {
                emit!(FileBytesReceived {
                    byte_size: line.text.len(),
                    file: &line.filename,
                    include_file_metric_tag,
                });
                // transcode each line from the file's encoding charset to utf8
                line.text = match encoding_decoder.as_mut() {
                    Some(d) => d.decode_to_utf8(line.text),
                    None => line.text,
                };
                line
            });

        let messages: Box<dyn Stream<Item = Line> + Send + std::marker::Unpin> =
            if let Some(ref multiline_config) = multiline_config {
                wrap_with_line_agg(
                    rx,
                    multiline_config.try_into().unwrap(), // validated in build
                )
            } else if let Some(msi) = message_start_indicator {
                wrap_with_line_agg(
                    rx,
                    line_agg::Config::for_legacy(
                        Regex::new(&msi).unwrap(), // validated in build
                        multi_line_timeout,
                    ),
                )
            } else {
                Box::new(rx)
            };

        // Once file server ends this will run until it has finished processing remaining
        // logs in the queue.
        let span = Span::current();
        let mut messages = messages.map(move |line| {
            let mut event = create_event(
                line.text,
                line.start_offset,
                &line.filename,
                &event_metadata,
                log_namespace,
                include_file_metric_tag,
            );

            if let Some(finalizer) = &finalizer {
                let (batch, receiver) = BatchNotifier::new_with_receiver();
                event = event.with_batch_notifier(&batch);
                let entry = FinalizerEntry {
                    file_id: line.file_id,
                    offset: line.end_offset,
                };
                finalizer.add(entry, receiver);
            } else {
                checkpoints.update(line.file_id, line.end_offset);
            }
            event
        });
        tokio::spawn(async move {
            match out
                .send_event_stream(&mut messages)
                .instrument(span.or_current())
                .await
            {
                Ok(()) => {
                    debug!("Finished sending.");
                }
                Err(_) => {
                    let (count, _) = messages.size_hint();
                    emit!(StreamClosedError { count });
                }
            }
        });

        let span = info_span!("file_server");
        spawn_blocking(move || {
            let _enter = span.enter();
            let result = file_server.run(tx, shutdown, shutdown_checkpointer, checkpointer);
            emit!(FileOpen { count: 0 });
            // Panic if we encounter any error originating from the file server.
            // We're at the `spawn_blocking` call, the panic will be caught and
            // passed to the `JoinHandle` error, similar to the usual threads.
            result.unwrap();
        })
        .map_err(|error| error!(message="File server unexpectedly stopped.", %error))
        .await
    })
}

/// Emit deprecation warning if the old option is used, and take it into account when determining
/// defaults. Any of the newer options will override it when set directly.
fn reconcile_position_options(
    start_at_beginning: Option<bool>,
    ignore_checkpoints: Option<bool>,
    read_from: Option<ReadFromConfig>,
) -> (bool, ReadFrom) {
    if start_at_beginning.is_some() {
        warn!(message = "Use of deprecated option `start_at_beginning`. Please use `ignore_checkpoints` and `read_from` options instead.")
    }

    match start_at_beginning {
        Some(true) => (
            ignore_checkpoints.unwrap_or(true),
            read_from.map(Into::into).unwrap_or(ReadFrom::Beginning),
        ),
        _ => (
            ignore_checkpoints.unwrap_or(false),
            read_from.map(Into::into).unwrap_or_default(),
        ),
    }
}

fn wrap_with_line_agg(
    rx: impl Stream<Item = Line> + Send + std::marker::Unpin + 'static,
    config: line_agg::Config,
) -> Box<dyn Stream<Item = Line> + Send + std::marker::Unpin + 'static> {
    let logic = line_agg::Logic::new(config);
    Box::new(
        LineAgg::new(
            rx.map(|line| {
                (
                    line.filename,
                    line.text,
                    (line.file_id, line.start_offset, line.end_offset),
                )
            }),
            logic,
        )
        .map(
            |(filename, text, (file_id, start_offset, initial_end), lastline_context)| Line {
                text,
                filename,
                file_id,
                start_offset,
                end_offset: lastline_context.map_or(initial_end, |(_, _, lastline_end_offset)| {
                    lastline_end_offset
                }),
            },
        ),
    )
}

struct EventMetadata {
    host_key: Option<OwnedValuePath>,
    hostname: Option<String>,
    file_key: Option<OwnedValuePath>,
    offset_key: Option<OwnedValuePath>,
}

fn create_event(
    line: Bytes,
    offset: u64,
    file: &str,
    meta: &EventMetadata,
    log_namespace: LogNamespace,
    include_file_metric_tag: bool,
) -> LogEvent {
    let deserializer = BytesDeserializer;
    let mut event = deserializer.parse_single(line, log_namespace);

    log_namespace.insert_vector_metadata(
        &mut event,
        log_schema().source_type_key(),
        path!("source_type"),
        Bytes::from_static(FileConfig::NAME.as_bytes()),
    );
    log_namespace.insert_vector_metadata(
        &mut event,
        log_schema().timestamp_key(),
        path!("ingest_timestamp"),
        Utc::now(),
    );

    let legacy_host_key = meta.host_key.as_ref().map(LegacyKey::Overwrite);
    // `meta.host_key` is already `unwrap_or_else`ed so we can just pass it in.
    if let Some(hostname) = &meta.hostname {
        log_namespace.insert_source_metadata(
            FileConfig::NAME,
            &mut event,
            legacy_host_key,
            path!("host"),
            hostname.clone(),
        );
    }

    let legacy_offset_key = meta.offset_key.as_ref().map(LegacyKey::Overwrite);
    log_namespace.insert_source_metadata(
        FileConfig::NAME,
        &mut event,
        legacy_offset_key,
        path!("offset"),
        offset,
    );

    let legacy_file_key = meta.file_key.as_ref().map(LegacyKey::Overwrite);
    log_namespace.insert_source_metadata(
        FileConfig::NAME,
        &mut event,
        legacy_file_key,
        path!("path"),
        file,
    );

    emit!(FileEventsReceived {
        count: 1,
        file,
        byte_size: event.estimated_json_encoded_size_of(),
        include_file_metric_tag,
    });

    event
}

#[cfg(test)]
mod tests {
    use std::{
        collections::HashSet,
        fs::{self, File},
        future::Future,
        io::{Seek, Write},
    };

    use encoding_rs::UTF_16LE;
    use similar_asserts::assert_eq;
    use tempfile::tempdir;
    use tokio::time::{sleep, timeout, Duration};
    use vector_lib::schema::Definition;
    use vrl::value::kind::Collection;

    use super::*;
    use crate::{
        config::Config,
        event::{Event, EventStatus, Value},
        shutdown::ShutdownSignal,
        sources::file,
        test_util::components::{assert_source_compliance, FILE_SOURCE_TAGS},
    };
    use vrl::value;

    #[test]
    fn generate_config() {
        crate::test_util::test_generate_config::<FileConfig>();
    }

    fn test_default_file_config(dir: &tempfile::TempDir) -> file::FileConfig {
        file::FileConfig {
            fingerprint: FingerprintConfig::Checksum {
                bytes: Some(8),
                ignored_header_bytes: 0,
                lines: 1,
            },
            data_dir: Some(dir.path().to_path_buf()),
            glob_minimum_cooldown_ms: Duration::from_millis(100),
            internal_metrics: FileInternalMetricsConfig {
                include_file_tag: true,
            },
            ..Default::default()
        }
    }

    async fn sleep_500_millis() {
        sleep(Duration::from_millis(500)).await;
    }

    #[test]
    fn parse_config() {
        let config: FileConfig = toml::from_str(
            r#"
            include = [ "/var/log/**/*.log" ]
            file_key = "file"
            glob_minimum_cooldown_ms = 1000
            multi_line_timeout = 1000
            max_read_bytes = 2048
            line_delimiter = "\n"
        "#,
        )
        .unwrap();
        assert_eq!(config, FileConfig::default());
        assert_eq!(
            config.fingerprint,
            FingerprintConfig::Checksum {
                bytes: None,
                ignored_header_bytes: 0,
                lines: 1
            }
        );

        let config: FileConfig = toml::from_str(
            r#"
        include = [ "/var/log/**/*.log" ]
        [fingerprint]
        strategy = "device_and_inode"
        "#,
        )
        .unwrap();
        assert_eq!(config.fingerprint, FingerprintConfig::DevInode);

        let config: FileConfig = toml::from_str(
            r#"
        include = [ "/var/log/**/*.log" ]
        [fingerprint]
        strategy = "checksum"
        bytes = 128
        ignored_header_bytes = 512
        "#,
        )
        .unwrap();
        assert_eq!(
            config.fingerprint,
            FingerprintConfig::Checksum {
                bytes: Some(128),
                ignored_header_bytes: 512,
                lines: 1
            }
        );

        let config: FileConfig = toml::from_str(
            r#"
        include = [ "/var/log/**/*.log" ]
        [encoding]
        charset = "utf-16le"
        "#,
        )
        .unwrap();
        assert_eq!(config.encoding, Some(EncodingConfig { charset: UTF_16LE }));

        let config: FileConfig = toml::from_str(
            r#"
        include = [ "/var/log/**/*.log" ]
        read_from = "beginning"
        "#,
        )
        .unwrap();
        assert_eq!(config.read_from, ReadFromConfig::Beginning);

        let config: FileConfig = toml::from_str(
            r#"
        include = [ "/var/log/**/*.log" ]
        read_from = "end"
        "#,
        )
        .unwrap();
        assert_eq!(config.read_from, ReadFromConfig::End);
    }

    #[test]
    fn resolve_data_dir() {
        let global_dir = tempdir().unwrap();
        let local_dir = tempdir().unwrap();

        let mut config = Config::default();
        config.global.data_dir = global_dir.into_path().into();

        // local path given -- local should win
        let res = config
            .global
            .resolve_and_validate_data_dir(test_default_file_config(&local_dir).data_dir.as_ref())
            .unwrap();
        assert_eq!(res, local_dir.path());

        // no local path given -- global fallback should be in effect
        let res = config.global.resolve_and_validate_data_dir(None).unwrap();
        assert_eq!(res, config.global.data_dir.unwrap());
    }

    #[test]
    fn output_schema_definition_vector_namespace() {
        let definitions = FileConfig::default()
            .outputs(LogNamespace::Vector)
            .remove(0)
            .schema_definition(true);

        assert_eq!(
            definitions,
            Some(
                Definition::new_with_default_metadata(Kind::bytes(), [LogNamespace::Vector])
                    .with_meaning(OwnedTargetPath::event_root(), "message")
                    .with_metadata_field(
                        &owned_value_path!("vector", "source_type"),
                        Kind::bytes(),
                        None
                    )
                    .with_metadata_field(
                        &owned_value_path!("vector", "ingest_timestamp"),
                        Kind::timestamp(),
                        None
                    )
                    .with_metadata_field(
                        &owned_value_path!("file", "host"),
                        Kind::bytes().or_undefined(),
                        Some("host")
                    )
                    .with_metadata_field(
                        &owned_value_path!("file", "offset"),
                        Kind::integer(),
                        None
                    )
                    .with_metadata_field(&owned_value_path!("file", "path"), Kind::bytes(), None)
            )
        )
    }

    #[test]
    fn output_schema_definition_legacy_namespace() {
        let definitions = FileConfig::default()
            .outputs(LogNamespace::Legacy)
            .remove(0)
            .schema_definition(true);

        assert_eq!(
            definitions,
            Some(
                Definition::new_with_default_metadata(
                    Kind::object(Collection::empty()),
                    [LogNamespace::Legacy]
                )
                .with_event_field(
                    &owned_value_path!("message"),
                    Kind::bytes(),
                    Some("message")
                )
                .with_event_field(&owned_value_path!("source_type"), Kind::bytes(), None)
                .with_event_field(&owned_value_path!("timestamp"), Kind::timestamp(), None)
                .with_event_field(
                    &owned_value_path!("host"),
                    Kind::bytes().or_undefined(),
                    Some("host")
                )
                .with_event_field(&owned_value_path!("offset"), Kind::undefined(), None)
                .with_event_field(&owned_value_path!("file"), Kind::bytes(), None)
            )
        )
    }

    #[test]
    fn create_event_legacy_namespace() {
        let line = Bytes::from("hello world");
        let file = "some_file.rs";
        let offset: u64 = 0;

        let meta = EventMetadata {
            host_key: Some(owned_value_path!("host")),
            hostname: Some("Some.Machine".to_string()),
            file_key: Some(owned_value_path!("file")),
            offset_key: Some(owned_value_path!("offset")),
        };
        let log = create_event(line, offset, file, &meta, LogNamespace::Legacy, false);

        assert_eq!(log["file"], "some_file.rs".into());
        assert_eq!(log["host"], "Some.Machine".into());
        assert_eq!(log["offset"], 0.into());
        assert_eq!(*log.get_message().unwrap(), "hello world".into());
        assert_eq!(*log.get_source_type().unwrap(), "file".into());
        assert!(log[log_schema().timestamp_key().unwrap().to_string()].is_timestamp());
    }

    #[test]
    fn create_event_custom_fields_legacy_namespace() {
        let line = Bytes::from("hello world");
        let file = "some_file.rs";
        let offset: u64 = 0;

        let meta = EventMetadata {
            host_key: Some(owned_value_path!("hostname")),
            hostname: Some("Some.Machine".to_string()),
            file_key: Some(owned_value_path!("file_path")),
            offset_key: Some(owned_value_path!("off")),
        };
        let log = create_event(line, offset, file, &meta, LogNamespace::Legacy, false);

        assert_eq!(log["file_path"], "some_file.rs".into());
        assert_eq!(log["hostname"], "Some.Machine".into());
        assert_eq!(log["off"], 0.into());
        assert_eq!(*log.get_message().unwrap(), "hello world".into());
        assert_eq!(*log.get_source_type().unwrap(), "file".into());
        assert!(log[log_schema().timestamp_key().unwrap().to_string()].is_timestamp());
    }

    #[test]
    fn create_event_vector_namespace() {
        let line = Bytes::from("hello world");
        let file = "some_file.rs";
        let offset: u64 = 0;

        let meta = EventMetadata {
            host_key: Some(owned_value_path!("ignored")),
            hostname: Some("Some.Machine".to_string()),
            file_key: Some(owned_value_path!("ignored")),
            offset_key: Some(owned_value_path!("ignored")),
        };
        let log = create_event(line, offset, file, &meta, LogNamespace::Vector, false);

        assert_eq!(log.value(), &value!("hello world"));

        assert_eq!(
            log.metadata()
                .value()
                .get(path!("vector", "source_type"))
                .unwrap(),
            &value!("file")
        );
        assert!(log
            .metadata()
            .value()
            .get(path!("vector", "ingest_timestamp"))
            .unwrap()
            .is_timestamp());

        assert_eq!(
            log.metadata()
                .value()
                .get(path!(FileConfig::NAME, "host"))
                .unwrap(),
            &value!("Some.Machine")
        );
        assert_eq!(
            log.metadata()
                .value()
                .get(path!(FileConfig::NAME, "offset"))
                .unwrap(),
            &value!(0)
        );
        assert_eq!(
            log.metadata()
                .value()
                .get(path!(FileConfig::NAME, "path"))
                .unwrap(),
            &value!("some_file.rs")
        );
    }

    #[tokio::test]
    async fn file_happy_path() {
        let n = 5;

        let dir = tempdir().unwrap();
        let config = file::FileConfig {
            include: vec![dir.path().join("*")],
            ..test_default_file_config(&dir)
        };

        let path1 = dir.path().join("file1");
        let path2 = dir.path().join("file2");

        let received = run_file_source(&config, false, NoAcks, LogNamespace::Legacy, async {
            let mut file1 = File::create(&path1).unwrap();
            let mut file2 = File::create(&path2).unwrap();

            sleep_500_millis().await; // The files must be observed at their original lengths before writing to them

            for i in 0..n {
                writeln!(&mut file1, "hello {}", i).unwrap();
                writeln!(&mut file2, "goodbye {}", i).unwrap();
            }

            sleep_500_millis().await;
        })
        .await;

        let mut hello_i = 0;
        let mut goodbye_i = 0;

        for event in received {
            let line =
                event.as_log()[log_schema().message_key().unwrap().to_string()].to_string_lossy();
            if line.starts_with("hello") {
                assert_eq!(line, format!("hello {}", hello_i));
                assert_eq!(
                    event.as_log()["file"].to_string_lossy(),
                    path1.to_str().unwrap()
                );
                hello_i += 1;
            } else {
                assert_eq!(line, format!("goodbye {}", goodbye_i));
                assert_eq!(
                    event.as_log()["file"].to_string_lossy(),
                    path2.to_str().unwrap()
                );
                goodbye_i += 1;
            }
        }
        assert_eq!(hello_i, n);
        assert_eq!(goodbye_i, n);
    }

    // https://github.com/vectordotdev/vector/issues/8363
    #[tokio::test]
    async fn file_read_empty_lines() {
        let n = 5;

        let dir = tempdir().unwrap();
        let config = file::FileConfig {
            include: vec![dir.path().join("*")],
            ..test_default_file_config(&dir)
        };

        let path = dir.path().join("file");

        let received = run_file_source(&config, false, NoAcks, LogNamespace::Legacy, async {
            let mut file = File::create(&path).unwrap();

            sleep_500_millis().await; // The files must be observed at their original lengths before writing to them

            writeln!(&mut file, "line for checkpointing").unwrap();
            for _i in 0..n {
                writeln!(&mut file).unwrap();
            }

            sleep_500_millis().await;
        })
        .await;

        assert_eq!(received.len(), n + 1);
    }

    #[tokio::test]
    async fn file_truncate() {
        let n = 5;

        let dir = tempdir().unwrap();
        let config = file::FileConfig {
            include: vec![dir.path().join("*")],
            ..test_default_file_config(&dir)
        };
        let path = dir.path().join("file");
        let received = run_file_source(&config, false, NoAcks, LogNamespace::Legacy, async {
            let mut file = File::create(&path).unwrap();

            sleep_500_millis().await; // The files must be observed at its original length before writing to it

            for i in 0..n {
                writeln!(&mut file, "pretrunc {}", i).unwrap();
            }

            sleep_500_millis().await; // The writes must be observed before truncating

            file.set_len(0).unwrap();
            file.seek(std::io::SeekFrom::Start(0)).unwrap();

            sleep_500_millis().await; // The truncate must be observed before writing again

            for i in 0..n {
                writeln!(&mut file, "posttrunc {}", i).unwrap();
            }

            sleep_500_millis().await;
        })
        .await;

        let mut i = 0;
        let mut pre_trunc = true;

        for event in received {
            assert_eq!(
                event.as_log()["file"].to_string_lossy(),
                path.to_str().unwrap()
            );

            let line =
                event.as_log()[log_schema().message_key().unwrap().to_string()].to_string_lossy();

            if pre_trunc {
                assert_eq!(line, format!("pretrunc {}", i));
            } else {
                assert_eq!(line, format!("posttrunc {}", i));
            }

            i += 1;
            if i == n {
                i = 0;
                pre_trunc = false;
            }
        }
    }

    #[tokio::test]
    async fn file_rotate() {
        let n = 5;

        let dir = tempdir().unwrap();
        let config = file::FileConfig {
            include: vec![dir.path().join("*")],
            ..test_default_file_config(&dir)
        };

        let path = dir.path().join("file");
        let archive_path = dir.path().join("file");
        let received = run_file_source(&config, false, NoAcks, LogNamespace::Legacy, async {
            let mut file = File::create(&path).unwrap();

            sleep_500_millis().await; // The files must be observed at its original length before writing to it

            for i in 0..n {
                writeln!(&mut file, "prerot {}", i).unwrap();
            }

            sleep_500_millis().await; // The writes must be observed before rotating

            fs::rename(&path, archive_path).expect("could not rename");
            let mut file = File::create(&path).unwrap();

            sleep_500_millis().await; // The rotation must be observed before writing again

            for i in 0..n {
                writeln!(&mut file, "postrot {}", i).unwrap();
            }

            sleep_500_millis().await;
        })
        .await;

        let mut i = 0;
        let mut pre_rot = true;

        for event in received {
            assert_eq!(
                event.as_log()["file"].to_string_lossy(),
                path.to_str().unwrap()
            );

            let line =
                event.as_log()[log_schema().message_key().unwrap().to_string()].to_string_lossy();

            if pre_rot {
                assert_eq!(line, format!("prerot {}", i));
            } else {
                assert_eq!(line, format!("postrot {}", i));
            }

            i += 1;
            if i == n {
                i = 0;
                pre_rot = false;
            }
        }
    }

    #[tokio::test]
    async fn file_multiple_paths() {
        let n = 5;

        let dir = tempdir().unwrap();
        let config = file::FileConfig {
            include: vec![dir.path().join("*.txt"), dir.path().join("a.*")],
            exclude: vec![dir.path().join("a.*.txt")],
            ..test_default_file_config(&dir)
        };

        let path1 = dir.path().join("a.txt");
        let path2 = dir.path().join("b.txt");
        let path3 = dir.path().join("a.log");
        let path4 = dir.path().join("a.ignore.txt");
        let received = run_file_source(&config, false, NoAcks, LogNamespace::Legacy, async {
            let mut file1 = File::create(&path1).unwrap();
            let mut file2 = File::create(&path2).unwrap();
            let mut file3 = File::create(&path3).unwrap();
            let mut file4 = File::create(&path4).unwrap();

            sleep_500_millis().await; // The files must be observed at their original lengths before writing to them

            for i in 0..n {
                writeln!(&mut file1, "1 {}", i).unwrap();
                writeln!(&mut file2, "2 {}", i).unwrap();
                writeln!(&mut file3, "3 {}", i).unwrap();
                writeln!(&mut file4, "4 {}", i).unwrap();
            }

            sleep_500_millis().await;
        })
        .await;

        let mut is = [0; 3];

        for event in received {
            let line =
                event.as_log()[log_schema().message_key().unwrap().to_string()].to_string_lossy();
            let mut split = line.split(' ');
            let file = split.next().unwrap().parse::<usize>().unwrap();
            assert_ne!(file, 4);
            let i = split.next().unwrap().parse::<usize>().unwrap();

            assert_eq!(is[file - 1], i);
            is[file - 1] += 1;
        }

        assert_eq!(is, [n as usize; 3]);
    }

    #[tokio::test]
    async fn file_key_acknowledged() {
        file_key(Acks).await
    }

    #[tokio::test]
    async fn file_key_no_acknowledge() {
        file_key(NoAcks).await
    }

    async fn file_key(acks: AckingMode) {
        // Default
        {
            let dir = tempdir().unwrap();
            let config = file::FileConfig {
                include: vec![dir.path().join("*")],
                ..test_default_file_config(&dir)
            };

            let path = dir.path().join("file");
            let received = run_file_source(&config, true, acks, LogNamespace::Legacy, async {
                let mut file = File::create(&path).unwrap();

                sleep_500_millis().await;

                writeln!(&mut file, "hello there").unwrap();

                sleep_500_millis().await;
            })
            .await;

            assert_eq!(received.len(), 1);
            assert_eq!(
                received[0].as_log()["file"].to_string_lossy(),
                path.to_str().unwrap()
            );
        }

        // Custom
        {
            let dir = tempdir().unwrap();
            let config = file::FileConfig {
                include: vec![dir.path().join("*")],
                file_key: OptionalValuePath::from(owned_value_path!("source")),
                ..test_default_file_config(&dir)
            };

            let path = dir.path().join("file");
            let received = run_file_source(&config, true, acks, LogNamespace::Legacy, async {
                let mut file = File::create(&path).unwrap();

                sleep_500_millis().await;

                writeln!(&mut file, "hello there").unwrap();

                sleep_500_millis().await;
            })
            .await;

            assert_eq!(received.len(), 1);
            assert_eq!(
                received[0].as_log()["source"].to_string_lossy(),
                path.to_str().unwrap()
            );
        }

        // Hidden
        {
            let dir = tempdir().unwrap();
            let config = file::FileConfig {
                include: vec![dir.path().join("*")],
                ..test_default_file_config(&dir)
            };

            let path = dir.path().join("file");
            let received = run_file_source(&config, true, acks, LogNamespace::Legacy, async {
                let mut file = File::create(&path).unwrap();

                sleep_500_millis().await;

                writeln!(&mut file, "hello there").unwrap();

                sleep_500_millis().await;
            })
            .await;

            assert_eq!(received.len(), 1);
            assert_eq!(
                received[0].as_log().keys().unwrap().collect::<HashSet<_>>(),
                vec![
                    default_file_key()
                        .path
                        .expect("file key to exist")
                        .to_string()
                        .into(),
                    log_schema().host_key().unwrap().to_string().into(),
                    log_schema().message_key().unwrap().to_string().into(),
                    log_schema().timestamp_key().unwrap().to_string().into(),
                    log_schema().source_type_key().unwrap().to_string().into()
                ]
                .into_iter()
                .collect::<HashSet<_>>()
            );
        }
    }

    #[cfg(target_os = "linux")] // see #7988
    #[tokio::test]
    async fn file_start_position_server_restart_acknowledged() {
        file_start_position_server_restart(Acks).await
    }

    #[cfg(target_os = "linux")] // see #7988
    #[tokio::test]
    async fn file_start_position_server_restart_no_acknowledge() {
        file_start_position_server_restart(NoAcks).await
    }

    #[cfg(target_os = "linux")] // see #7988
    async fn file_start_position_server_restart(acking: AckingMode) {
        let dir = tempdir().unwrap();
        let config = file::FileConfig {
            include: vec![dir.path().join("*")],
            ..test_default_file_config(&dir)
        };

        let path = dir.path().join("file");
        let mut file = File::create(&path).unwrap();
        writeln!(&mut file, "zeroth line").unwrap();
        sleep_500_millis().await;

        // First time server runs it picks up existing lines.
        {
            let received = run_file_source(&config, true, acking, LogNamespace::Legacy, async {
                sleep_500_millis().await;
                writeln!(&mut file, "first line").unwrap();
                sleep_500_millis().await;
            })
            .await;

            let lines = extract_messages_string(received);
            assert_eq!(lines, vec!["zeroth line", "first line"]);
        }
        // Restart server, read file from checkpoint.
        {
            let received = run_file_source(&config, true, acking, LogNamespace::Legacy, async {
                sleep_500_millis().await;
                writeln!(&mut file, "second line").unwrap();
                sleep_500_millis().await;
            })
            .await;

            let lines = extract_messages_string(received);
            assert_eq!(lines, vec!["second line"]);
        }
        // Restart server, read files from beginning.
        {
            let config = file::FileConfig {
                include: vec![dir.path().join("*")],
                ignore_checkpoints: Some(true),
                read_from: ReadFromConfig::Beginning,
                ..test_default_file_config(&dir)
            };
            let received = run_file_source(&config, false, acking, LogNamespace::Legacy, async {
                sleep_500_millis().await;
                writeln!(&mut file, "third line").unwrap();
                sleep_500_millis().await;
            })
            .await;

            let lines = extract_messages_string(received);
            assert_eq!(
                lines,
                vec!["zeroth line", "first line", "second line", "third line"]
            );
        }
    }

    #[tokio::test]
    async fn file_start_position_server_restart_unfinalized() {
        let dir = tempdir().unwrap();
        let config = file::FileConfig {
            include: vec![dir.path().join("*")],
            ..test_default_file_config(&dir)
        };

        let path = dir.path().join("file");
        let mut file = File::create(&path).unwrap();
        writeln!(&mut file, "the line").unwrap();
        sleep_500_millis().await;

        // First time server runs it picks up existing lines.
        let received = run_file_source(
            &config,
            false,
            Unfinalized,
            LogNamespace::Legacy,
            sleep_500_millis(),
        )
        .await;
        let lines = extract_messages_string(received);
        assert_eq!(lines, vec!["the line"]);

        // Restart server, it re-reads file since the events were not acknowledged before shutdown
        let received = run_file_source(
            &config,
            false,
            Unfinalized,
            LogNamespace::Legacy,
            sleep_500_millis(),
        )
        .await;
        let lines = extract_messages_string(received);
        assert_eq!(lines, vec!["the line"]);
    }

    #[tokio::test]
    async fn file_duplicate_processing_after_restart() {
        let dir = tempdir().unwrap();
        let config = file::FileConfig {
            include: vec![dir.path().join("*")],
            ..test_default_file_config(&dir)
        };

        let path = dir.path().join("file");
        let mut file = File::create(&path).unwrap();

        let line_count = 4000;
        for i in 0..line_count {
            writeln!(&mut file, "Here's a line for you: {}", i).unwrap();
        }
        sleep_500_millis().await;

        // First time server runs it should pick up a bunch of lines
        let received = run_file_source(
            &config,
            true,
            Acks,
            LogNamespace::Legacy,
            // shutdown signal is sent after this duration
            sleep_500_millis(),
        )
        .await;
        let lines = extract_messages_string(received);

        // ...but not all the lines; if the first run processed the entire file, we may not hit the
        // bug we're testing for, which happens if the finalizer stream exits on shutdown with pending acks
        assert!(lines.len() < line_count);

        // Restart the server, and it should read the rest without duplicating any
        let received = run_file_source(
            &config,
            true,
            Acks,
            LogNamespace::Legacy,
            sleep(Duration::from_secs(5)),
        )
        .await;
        let lines2 = extract_messages_string(received);

        // Between both runs, we should have the expected number of lines
        assert_eq!(lines.len() + lines2.len(), line_count);
    }

    #[tokio::test]
    async fn file_start_position_server_restart_with_file_rotation_acknowledged() {
        file_start_position_server_restart_with_file_rotation(Acks).await
    }

    #[tokio::test]
    async fn file_start_position_server_restart_with_file_rotation_no_acknowledge() {
        file_start_position_server_restart_with_file_rotation(NoAcks).await
    }

    async fn file_start_position_server_restart_with_file_rotation(acking: AckingMode) {
        let dir = tempdir().unwrap();
        let config = file::FileConfig {
            include: vec![dir.path().join("*")],
            ..test_default_file_config(&dir)
        };

        let path = dir.path().join("file");
        let path_for_old_file = dir.path().join("file.old");
        // Run server first time, collect some lines.
        {
            let received = run_file_source(&config, true, acking, LogNamespace::Legacy, async {
                let mut file = File::create(&path).unwrap();
                sleep_500_millis().await;
                writeln!(&mut file, "first line").unwrap();
                sleep_500_millis().await;
            })
            .await;

            let lines = extract_messages_string(received);
            assert_eq!(lines, vec!["first line"]);
        }
        // Perform 'file rotation' to archive old lines.
        fs::rename(&path, &path_for_old_file).expect("could not rename");
        // Restart the server and make sure it does not re-read the old file
        // even though it has a new name.
        {
            let received = run_file_source(&config, false, acking, LogNamespace::Legacy, async {
                let mut file = File::create(&path).unwrap();
                sleep_500_millis().await;
                writeln!(&mut file, "second line").unwrap();
                sleep_500_millis().await;
            })
            .await;

            let lines = extract_messages_string(received);
            assert_eq!(lines, vec!["second line"]);
        }
    }

    #[cfg(unix)] // this test uses unix-specific function `futimes` during test time
    #[tokio::test]
    async fn file_start_position_ignore_old_files() {
        use std::{
            os::unix::io::AsRawFd,
            time::{Duration, SystemTime},
        };

        let dir = tempdir().unwrap();
        let config = file::FileConfig {
            include: vec![dir.path().join("*")],
            ignore_older_secs: Some(5),
            ..test_default_file_config(&dir)
        };

        let received = run_file_source(&config, false, NoAcks, LogNamespace::Legacy, async {
            let before_path = dir.path().join("before");
            let mut before_file = File::create(&before_path).unwrap();
            let after_path = dir.path().join("after");
            let mut after_file = File::create(&after_path).unwrap();

            writeln!(&mut before_file, "first line").unwrap(); // first few bytes make up unique file fingerprint
            writeln!(&mut after_file, "_first line").unwrap(); //   and therefore need to be non-identical

            {
                // Set the modified times
                let before = SystemTime::now() - Duration::from_secs(8);
                let after = SystemTime::now() - Duration::from_secs(2);

                let before_time = libc::timeval {
                    tv_sec: before
                        .duration_since(SystemTime::UNIX_EPOCH)
                        .unwrap()
                        .as_secs() as _,
                    tv_usec: 0,
                };
                let before_times = [before_time, before_time];

                let after_time = libc::timeval {
                    tv_sec: after
                        .duration_since(SystemTime::UNIX_EPOCH)
                        .unwrap()
                        .as_secs() as _,
                    tv_usec: 0,
                };
                let after_times = [after_time, after_time];

                unsafe {
                    libc::futimes(before_file.as_raw_fd(), before_times.as_ptr());
                    libc::futimes(after_file.as_raw_fd(), after_times.as_ptr());
                }
            }

            sleep_500_millis().await;
            writeln!(&mut before_file, "second line").unwrap();
            writeln!(&mut after_file, "_second line").unwrap();

            sleep_500_millis().await;
        })
        .await;

        let before_lines = received
            .iter()
            .filter(|event| event.as_log()["file"].to_string_lossy().ends_with("before"))
            .map(|event| {
                event.as_log()[log_schema().message_key().unwrap().to_string()].to_string_lossy()
            })
            .collect::<Vec<_>>();
        let after_lines = received
            .iter()
            .filter(|event| event.as_log()["file"].to_string_lossy().ends_with("after"))
            .map(|event| {
                event.as_log()[log_schema().message_key().unwrap().to_string()].to_string_lossy()
            })
            .collect::<Vec<_>>();
        assert_eq!(before_lines, vec!["second line"]);
        assert_eq!(after_lines, vec!["_first line", "_second line"]);
    }

    #[tokio::test]
    async fn file_max_line_bytes() {
        let dir = tempdir().unwrap();
        let config = file::FileConfig {
            include: vec![dir.path().join("*")],
            max_line_bytes: 10,
            ..test_default_file_config(&dir)
        };

        let path = dir.path().join("file");
        let received = run_file_source(&config, false, NoAcks, LogNamespace::Legacy, async {
            let mut file = File::create(&path).unwrap();

            sleep_500_millis().await; // The files must be observed at their original lengths before writing to them

            writeln!(&mut file, "short").unwrap();
            writeln!(&mut file, "this is too long").unwrap();
            writeln!(&mut file, "11 eleven11").unwrap();
            let super_long = "This line is super long and will take up more space than BufReader's internal buffer, just to make sure that everything works properly when multiple read calls are involved".repeat(10000);
            writeln!(&mut file, "{}", super_long).unwrap();
            writeln!(&mut file, "exactly 10").unwrap();
            writeln!(&mut file, "it can end on a line that's too long").unwrap();

            sleep_500_millis().await;
            sleep_500_millis().await;

            writeln!(&mut file, "and then continue").unwrap();
            writeln!(&mut file, "last short").unwrap();

            sleep_500_millis().await;
            sleep_500_millis().await;
        }).await;

        let received = extract_messages_value(received);

        assert_eq!(
            received,
            vec!["short".into(), "exactly 10".into(), "last short".into()]
        );
    }

    #[tokio::test]
    async fn test_multi_line_aggregation_legacy() {
        let dir = tempdir().unwrap();
        let config = file::FileConfig {
            include: vec![dir.path().join("*")],
            message_start_indicator: Some("INFO".into()),
            multi_line_timeout: 25, // less than 50 in sleep()
            ..test_default_file_config(&dir)
        };

        let path = dir.path().join("file");
        let received = run_file_source(&config, false, NoAcks, LogNamespace::Legacy, async {
            let mut file = File::create(&path).unwrap();

            sleep_500_millis().await; // The files must be observed at their original lengths before writing to them

            writeln!(&mut file, "leftover foo").unwrap();
            writeln!(&mut file, "INFO hello").unwrap();
            writeln!(&mut file, "INFO goodbye").unwrap();
            writeln!(&mut file, "part of goodbye").unwrap();

            sleep_500_millis().await;

            writeln!(&mut file, "INFO hi again").unwrap();
            writeln!(&mut file, "and some more").unwrap();
            writeln!(&mut file, "INFO hello").unwrap();

            sleep_500_millis().await;

            writeln!(&mut file, "too slow").unwrap();
            writeln!(&mut file, "INFO doesn't have").unwrap();
            writeln!(&mut file, "to be INFO in").unwrap();
            writeln!(&mut file, "the middle").unwrap();

            sleep_500_millis().await;
        })
        .await;

        let received = extract_messages_value(received);

        assert_eq!(
            received,
            vec![
                "leftover foo".into(),
                "INFO hello".into(),
                "INFO goodbye\npart of goodbye".into(),
                "INFO hi again\nand some more".into(),
                "INFO hello".into(),
                "too slow".into(),
                "INFO doesn't have".into(),
                "to be INFO in\nthe middle".into(),
            ]
        );
    }

    #[tokio::test]
    async fn test_multi_line_aggregation() {
        let dir = tempdir().unwrap();
        let config = file::FileConfig {
            include: vec![dir.path().join("*")],
            multiline: Some(MultilineConfig {
                start_pattern: "INFO".to_owned(),
                condition_pattern: "INFO".to_owned(),
                mode: line_agg::Mode::HaltBefore,
                timeout_ms: Duration::from_millis(25), // less than 50 in sleep()
            }),
            ..test_default_file_config(&dir)
        };

        let path = dir.path().join("file");
        let received = run_file_source(&config, false, NoAcks, LogNamespace::Legacy, async {
            let mut file = File::create(&path).unwrap();

            sleep_500_millis().await; // The files must be observed at their original lengths before writing to them

            writeln!(&mut file, "leftover foo").unwrap();
            writeln!(&mut file, "INFO hello").unwrap();
            writeln!(&mut file, "INFO goodbye").unwrap();
            writeln!(&mut file, "part of goodbye").unwrap();

            sleep_500_millis().await;

            writeln!(&mut file, "INFO hi again").unwrap();
            writeln!(&mut file, "and some more").unwrap();
            writeln!(&mut file, "INFO hello").unwrap();

            sleep_500_millis().await;

            writeln!(&mut file, "too slow").unwrap();
            writeln!(&mut file, "INFO doesn't have").unwrap();
            writeln!(&mut file, "to be INFO in").unwrap();
            writeln!(&mut file, "the middle").unwrap();

            sleep_500_millis().await;
        })
        .await;

        let received = extract_messages_value(received);

        assert_eq!(
            received,
            vec![
                "leftover foo".into(),
                "INFO hello".into(),
                "INFO goodbye\npart of goodbye".into(),
                "INFO hi again\nand some more".into(),
                "INFO hello".into(),
                "too slow".into(),
                "INFO doesn't have".into(),
                "to be INFO in\nthe middle".into(),
            ]
        );
    }

    #[tokio::test]
    async fn test_multi_line_checkpointing() {
        let dir = tempdir().unwrap();
        let config = file::FileConfig {
            include: vec![dir.path().join("*")],
            offset_key: Some(OptionalValuePath::from(owned_value_path!("offset"))),
            multiline: Some(MultilineConfig {
                start_pattern: "INFO".to_owned(),
                condition_pattern: "INFO".to_owned(),
                mode: line_agg::Mode::HaltBefore,
                timeout_ms: Duration::from_millis(25), // less than 50 in sleep()
            }),
            ..test_default_file_config(&dir)
        };

        let path = dir.path().join("file");
        let mut file = File::create(&path).unwrap();

        writeln!(&mut file, "INFO hello").unwrap();
        writeln!(&mut file, "part of hello").unwrap();

        // Read and aggregate existing lines
        let received = run_file_source(
            &config,
            false,
            Acks,
            LogNamespace::Legacy,
            sleep_500_millis(),
        )
        .await;

        assert_eq!(received[0].as_log()["offset"], 0.into());

        let lines = extract_messages_string(received);
        assert_eq!(lines, vec!["INFO hello\npart of hello"]);

        // After restart, we should not see any part of the previously aggregated lines
        let received_after_restart =
            run_file_source(&config, false, Acks, LogNamespace::Legacy, async {
                writeln!(&mut file, "INFO goodbye").unwrap();
            })
            .await;
        assert_eq!(
            received_after_restart[0].as_log()["offset"],
            (lines[0].len() + 1).into()
        );
        let lines = extract_messages_string(received_after_restart);
        assert_eq!(lines, vec!["INFO goodbye"]);
    }

    #[tokio::test]
    async fn test_fair_reads() {
        let dir = tempdir().unwrap();
        let config = file::FileConfig {
            include: vec![dir.path().join("*")],
            max_read_bytes: 1,
            oldest_first: false,
            ..test_default_file_config(&dir)
        };

        let older_path = dir.path().join("z_older_file");
        let mut older = File::create(&older_path).unwrap();

        sleep_500_millis().await;

        let newer_path = dir.path().join("a_newer_file");
        let mut newer = File::create(&newer_path).unwrap();

        writeln!(&mut older, "hello i am the old file").unwrap();
        writeln!(&mut older, "i have been around a while").unwrap();
        writeln!(&mut older, "you can read newer files at the same time").unwrap();

        writeln!(&mut newer, "and i am the new file").unwrap();
        writeln!(&mut newer, "this should be interleaved with the old one").unwrap();
        writeln!(&mut newer, "which is fine because we want fairness").unwrap();

        sleep_500_millis().await;

        let received = run_file_source(
            &config,
            false,
            NoAcks,
            LogNamespace::Legacy,
            sleep_500_millis(),
        )
        .await;

        let received = extract_messages_value(received);

        assert_eq!(
            received,
            vec![
                "hello i am the old file".into(),
                "and i am the new file".into(),
                "i have been around a while".into(),
                "this should be interleaved with the old one".into(),
                "you can read newer files at the same time".into(),
                "which is fine because we want fairness".into(),
            ]
        );
    }

    #[tokio::test]
    async fn test_oldest_first() {
        let dir = tempdir().unwrap();
        let config = file::FileConfig {
            include: vec![dir.path().join("*")],
            max_read_bytes: 1,
            oldest_first: true,
            ..test_default_file_config(&dir)
        };

        let older_path = dir.path().join("z_older_file");
        let mut older = File::create(&older_path).unwrap();

        sleep_500_millis().await;

        let newer_path = dir.path().join("a_newer_file");
        let mut newer = File::create(&newer_path).unwrap();

        writeln!(&mut older, "hello i am the old file").unwrap();
        writeln!(&mut older, "i have been around a while").unwrap();
        writeln!(&mut older, "you should definitely read all of me first").unwrap();

        writeln!(&mut newer, "i'm new").unwrap();
        writeln!(&mut newer, "hopefully you read all the old stuff first").unwrap();
        writeln!(&mut newer, "because otherwise i'm not going to make sense").unwrap();

        sleep_500_millis().await;

        let received = run_file_source(
            &config,
            false,
            NoAcks,
            LogNamespace::Legacy,
            sleep_500_millis(),
        )
        .await;

        let received = extract_messages_value(received);

        assert_eq!(
            received,
            vec![
                "hello i am the old file".into(),
                "i have been around a while".into(),
                "you should definitely read all of me first".into(),
                "i'm new".into(),
                "hopefully you read all the old stuff first".into(),
                "because otherwise i'm not going to make sense".into(),
            ]
        );
    }

    // Ignoring on mac: https://github.com/vectordotdev/vector/issues/8373
    #[cfg(not(target_os = "macos"))]
    #[tokio::test]
    async fn test_split_reads() {
        let dir = tempdir().unwrap();
        let config = file::FileConfig {
            include: vec![dir.path().join("*")],
            max_read_bytes: 1,
            ..test_default_file_config(&dir)
        };

        let path = dir.path().join("file");
        let mut file = File::create(&path).unwrap();

        writeln!(&mut file, "hello i am a normal line").unwrap();

        sleep_500_millis().await;

        let received = run_file_source(&config, false, NoAcks, LogNamespace::Legacy, async {
            sleep_500_millis().await;

            write!(&mut file, "i am not a full line").unwrap();

            // Longer than the EOF timeout
            sleep_500_millis().await;

            writeln!(&mut file, " until now").unwrap();

            sleep_500_millis().await;
        })
        .await;

        let received = extract_messages_value(received);

        assert_eq!(
            received,
            vec![
                "hello i am a normal line".into(),
                "i am not a full line until now".into(),
            ]
        );
    }

    #[tokio::test]
    async fn test_gzipped_file() {
        let dir = tempdir().unwrap();
        let config = file::FileConfig {
            include: vec![PathBuf::from("tests/data/gzipped.log")],
            // TODO: remove this once files are fingerprinted after decompression
            //
            // Currently, this needs to be smaller than the total size of the compressed file
            // because the fingerprinter tries to read until a newline, which it's not going to see
            // in the compressed data, or this number of bytes. If it hits EOF before that, it
            // can't return a fingerprint because the value would change once more data is written.
            max_line_bytes: 100,
            ..test_default_file_config(&dir)
        };

        let received = run_file_source(
            &config,
            false,
            NoAcks,
            LogNamespace::Legacy,
            sleep_500_millis(),
        )
        .await;

        let received = extract_messages_value(received);

        assert_eq!(
            received,
            vec![
                "this is a simple file".into(),
                "i have been compressed".into(),
                "in order to make me smaller".into(),
                "but you can still read me".into(),
                "hooray".into(),
            ]
        );
    }

    #[tokio::test]
    async fn test_non_utf8_encoded_file() {
        let dir = tempdir().unwrap();
        let config = file::FileConfig {
            include: vec![PathBuf::from("tests/data/utf-16le.log")],
            encoding: Some(EncodingConfig { charset: UTF_16LE }),
            ..test_default_file_config(&dir)
        };

        let received = run_file_source(
            &config,
            false,
            NoAcks,
            LogNamespace::Legacy,
            sleep_500_millis(),
        )
        .await;

        let received = extract_messages_value(received);

        assert_eq!(
            received,
            vec![
                "hello i am a file".into(),
                "i can unicode".into(),
                "but i do so in 16 bits".into(),
                "and when i byte".into(),
                "i become little-endian".into(),
            ]
        );
    }

    #[tokio::test]
    async fn test_non_default_line_delimiter() {
        let dir = tempdir().unwrap();
        let config = file::FileConfig {
            include: vec![dir.path().join("*")],
            line_delimiter: "\r\n".to_string(),
            ..test_default_file_config(&dir)
        };

        let path = dir.path().join("file");
        let received = run_file_source(&config, false, NoAcks, LogNamespace::Legacy, async {
            let mut file = File::create(&path).unwrap();

            sleep_500_millis().await; // The files must be observed at their original lengths before writing to them

            write!(&mut file, "hello i am a line\r\n").unwrap();
            write!(&mut file, "and i am too\r\n").unwrap();
            write!(&mut file, "CRLF is how we end\r\n").unwrap();
            write!(&mut file, "please treat us well\r\n").unwrap();

            sleep_500_millis().await;
        })
        .await;

        let received = extract_messages_value(received);

        assert_eq!(
            received,
            vec![
                "hello i am a line".into(),
                "and i am too".into(),
                "CRLF is how we end".into(),
                "please treat us well".into()
            ]
        );
    }

    #[tokio::test]
    async fn remove_file() {
        let n = 5;
        let remove_after_secs = 1;

        let dir = tempdir().unwrap();
        let config = file::FileConfig {
            include: vec![dir.path().join("*")],
            remove_after_secs: Some(remove_after_secs),
            ..test_default_file_config(&dir)
        };

        let path = dir.path().join("file");
        let received = run_file_source(&config, false, Acks, LogNamespace::Legacy, async {
            let mut file = File::create(&path).unwrap();

            sleep_500_millis().await; // The files must be observed at their original lengths before writing to them

            for i in 0..n {
                writeln!(&mut file, "{}", i).unwrap();
            }
            drop(file);

            for _ in 0..10 {
                // Wait for remove grace period to end.
                sleep(Duration::from_secs(remove_after_secs + 1)).await;

                if File::open(&path).is_err() {
                    break;
                }
            }
        })
        .await;

        assert_eq!(received.len(), n);

        match File::open(&path) {
            Ok(_) => panic!("File wasn't removed"),
            Err(error) => assert_eq!(error.kind(), std::io::ErrorKind::NotFound),
        }
    }

    #[derive(Clone, Copy, Eq, PartialEq)]
    enum AckingMode {
        NoAcks,      // No acknowledgement handling and no finalization
        Unfinalized, // Acknowledgement handling but no finalization
        Acks,        // Full acknowledgements and proper finalization
    }
    use vector_lib::lookup::OwnedTargetPath;
    use AckingMode::*;

    async fn run_file_source(
        config: &FileConfig,
        wait_shutdown: bool,
        acking_mode: AckingMode,
        log_namespace: LogNamespace,
        inner: impl Future<Output = ()>,
    ) -> Vec<Event> {
        assert_source_compliance(&FILE_SOURCE_TAGS, async move {
            let (tx, rx) = if acking_mode == Acks {
                let (tx, rx) = SourceSender::new_test_finalize(EventStatus::Delivered);
                (tx, rx.boxed())
            } else {
                let (tx, rx) = SourceSender::new_test();
                (tx, rx.boxed())
            };

            let (trigger_shutdown, shutdown, shutdown_done) = ShutdownSignal::new_wired();
            let data_dir = config.data_dir.clone().unwrap();
            let acks = !matches!(acking_mode, NoAcks);

            tokio::spawn(file::file_source(
                config,
                data_dir,
                shutdown,
                tx,
                acks,
                log_namespace,
            ));

            inner.await;

            drop(trigger_shutdown);

            let result = if acking_mode == Unfinalized {
                rx.take_until(tokio::time::sleep(Duration::from_secs(5)))
                    .collect::<Vec<_>>()
                    .await
            } else {
                timeout(Duration::from_secs(5), rx.collect::<Vec<_>>())
                    .await
                    .expect(
                        "Unclosed channel: may indicate file-server could not shutdown gracefully.",
                    )
            };
            if wait_shutdown {
                shutdown_done.await;
            }

            result
        })
        .await
    }

    fn extract_messages_string(received: Vec<Event>) -> Vec<String> {
        received
            .into_iter()
            .map(Event::into_log)
            .map(|log| log.get_message().unwrap().to_string_lossy().into_owned())
            .collect()
    }

    fn extract_messages_value(received: Vec<Event>) -> Vec<Value> {
        received
            .into_iter()
            .map(Event::into_log)
            .map(|log| log.get_message().unwrap().clone())
            .collect()
    }
}<|MERGE_RESOLUTION|>--- conflicted
+++ resolved
@@ -249,13 +249,6 @@
     #[serde(default)]
     log_namespace: Option<bool>,
 
-<<<<<<< HEAD
-    /// How long to keep an open handle to a rotated log file.
-    #[serde_as(as = "serde_with::DurationMilliSeconds<u64>")]
-    #[configurable(metadata(docs::type_unit = "milliseconds"))]
-    #[serde(default = "default_rotate_wait_ms")]
-    pub rotate_wait_ms: Duration,
-=======
     #[configurable(derived)]
     #[serde(default)]
     internal_metrics: FileInternalMetricsConfig,
@@ -266,7 +259,6 @@
     #[configurable(metadata(docs::type_unit = "seconds"))]
     #[serde(default = "default_rotate_wait", rename = "rotate_wait_secs")]
     pub rotate_wait: Duration,
->>>>>>> cb6635ac
 }
 
 fn default_max_line_bytes() -> usize {
@@ -301,13 +293,8 @@
     "\n".to_string()
 }
 
-<<<<<<< HEAD
-const fn default_rotate_wait_ms() -> Duration {
-    Duration::from_millis(u64::MAX/1000) 
-=======
 const fn default_rotate_wait() -> Duration {
     Duration::from_secs(u64::MAX / 2)
->>>>>>> cb6635ac
 }
 
 /// Configuration for how files should be identified.
@@ -432,12 +419,8 @@
             encoding: None,
             acknowledgements: Default::default(),
             log_namespace: None,
-<<<<<<< HEAD
-            rotate_wait_ms: default_rotate_wait_ms()
-=======
             internal_metrics: Default::default(),
             rotate_wait: default_rotate_wait(),
->>>>>>> cb6635ac
         }
     }
 }
@@ -590,11 +573,7 @@
         remove_after: config.remove_after_secs.map(Duration::from_secs),
         emitter,
         handle: tokio::runtime::Handle::current(),
-<<<<<<< HEAD
-        rotate_wait: config.rotate_wait_ms
-=======
         rotate_wait: config.rotate_wait,
->>>>>>> cb6635ac
     };
 
     let event_metadata = EventMetadata {
