[package]
name = "vector"
<<<<<<< HEAD
version = "0.34.1"
=======
version = "0.37.0"
>>>>>>> c1da408b
authors = ["Vector Contributors <vector@datadoghq.com>"]
edition = "2021"
description = "A lightweight and ultra-fast tool for building observability pipelines"
homepage = "https://vector.dev"
license = "MPL-2.0"
readme = "README.md"
publish = false
default-run = "vector"
autobenches = false # our benchmarks are not runnable on their own either way
# Minimum supported rust version
# See docs/DEVELOPING.md for policy
rust-version = "1.75"

[[bin]]
name = "vector"
test = false
bench = false

[[bin]]
name = "graphql-schema"
path = "src/api/schema/gen.rs"
test = false
bench = false
required-features = ["default-no-api-client"]

[[bin]]
name = "secret-backend-example"
path = "src/config/loading/secret_backend_example.rs"
test = false
bench = false
required-features = ["secret-backend-example"]

[[test]]
name = "integration"
path = "tests/integration/lib.rs"

[[test]]
name = "e2e"
path = "tests/e2e/mod.rs"

# CI-based builds use full release optimization.  See scripts/environment/release-flags.sh.
# This results in roughly a 5% reduction in performance when compiling locally vs when
# compiled via the CI pipeline.
[profile.release]
debug = false # Do not include debug symbols in the executable.

[profile.bench]
debug = true

[package.metadata.deb]
name = "vector"
section = "admin"
maintainer-scripts = "distribution/debian/scripts/"
conf-files = ["/etc/vector/vector.yaml", "/etc/default/vector"]
assets = [
  ["target/release/vector", "/usr/bin/", "755"],
  ["config/vector.yaml", "/etc/vector/vector.yaml", "644"],
  ["config/examples/*", "/etc/vector/examples/", "644"],
  ["distribution/systemd/vector.service", "/lib/systemd/system/vector.service", "644"],
  ["distribution/systemd/vector.default", "/etc/default/vector", "600"],
  ["licenses/*", "/usr/share/vector/licenses/", "644"],
  ["NOTICE", "/usr/share/vector/NOTICE", "644"],
  ["LICENSE-3rdparty.csv", "/usr/share/vector/LICENSE-3rdparty.csv", "644"],
]
license-file = ["target/debian-license.txt"]
extended-description-file = "target/debian-extended-description.txt"
recommends = "datadog-signing-keys (>= 1:1.3.1)"

[package.metadata.deb.systemd-units]
unit-scripts = "distribution/systemd/"
enable = false
start = false

# libc requirements are defined by `cross`
# https://github.com/rust-embedded/cross#supported-targets
# Though, it seems like aarch64 libc is actually 2.18 and not 2.19
[package.metadata.deb.variants.arm-unknown-linux-gnueabi]
depends = "libc6 (>= 2.15)"

[package.metadata.deb.variants.armv7-unknown-linux-gnueabihf]
depends = "libc6 (>= 2.15)"

[package.metadata.deb.variants.x86_64-unknown-linux-gnu]
depends = "libc6 (>= 2.15)"

[package.metadata.deb.variants.x86_64-unknown-linux-musl]
depends = ""

[package.metadata.deb.variants.aarch64-unknown-linux-gnu]
depends = "libc6 (>= 2.18)"

[package.metadata.deb.variants.aarch64-unknown-linux-musl]
depends = ""

[workspace]
members = [
  ".",
  "lib/codecs",
  "lib/dnsmsg-parser",
  "lib/docs-renderer",
  "lib/enrichment",
  "lib/fakedata",
  "lib/file-source",
  "lib/k8s-e2e-tests",
  "lib/k8s-test-framework",
  "lib/loki-logproto",
  "lib/portpicker",
  "lib/prometheus-parser",
  "lib/opentelemetry-proto",
  "lib/tracing-limit",
  "lib/vector-api-client",
  "lib/vector-buffers",
  "lib/vector-common",
  "lib/vector-config",
  "lib/vector-config-common",
  "lib/vector-config-macros",
  "lib/vector-core",
  "lib/vector-lib",
  "lib/vector-lookup",
  "lib/vector-stream",
  "lib/vector-vrl/cli",
  "lib/vector-vrl/functions",
  "lib/vector-vrl/tests",
  "lib/vector-vrl/web-playground",
  "vdev",
]

[workspace.dependencies]
chrono = { version = "0.4.34", default-features = false, features = ["clock", "serde"] }
clap = { version = "4.5.3", default-features = false, features = ["derive", "error-context", "env", "help", "std", "string", "usage", "wrap_help"] }
indexmap = { version = "2.2.5", default-features = false, features = ["serde", "std"] }
pin-project = { version = "1.1.5", default-features = false }
proptest = "1.4"
proptest-derive = "0.4.0"
serde_json = { version = "1.0.114", default-features = false, features = ["raw_value", "std"] }
serde = { version = "1.0.197", default-features = false, features = ["alloc", "derive", "rc"] }
toml = { version = "0.8.12", default-features = false, features = ["display", "parse"] }
vrl = { version = "0.13.0", features = ["arbitrary", "cli", "test", "test_framework"] }

[dependencies]
pin-project.workspace = true
clap.workspace = true
vrl.workspace = true

# Internal libs
dnsmsg-parser = { path = "lib/dnsmsg-parser", optional = true }
fakedata = { path = "lib/fakedata", optional = true }
portpicker = { path = "lib/portpicker" }
tracing-limit = { path = "lib/tracing-limit" }
vector-lib = { path = "lib/vector-lib", default-features = false, features = ["vrl"] }
vector-vrl-functions = { path = "lib/vector-vrl/functions" }
loki-logproto = { path = "lib/loki-logproto", optional = true }

# Tokio / Futures
async-stream = { version = "0.3.5", default-features = false }
async-trait = { version = "0.1.78", default-features = false }
futures = { version = "0.3.30", default-features = false, features = ["compat", "io-compat"], package = "futures" }
tokio = { version = "1.36.0", default-features = false, features = ["full"] }
tokio-openssl = { version = "0.6.4", default-features = false }
tokio-stream = { version = "0.1.15", default-features = false, features = ["net", "sync", "time"] }
tokio-util = { version = "0.7", default-features = false, features = ["io", "time"] }
console-subscriber = { version = "0.2.0", default-features = false, optional = true }

# Tracing
tracing = { version = "0.1.34", default-features = false }
tracing-core = { version = "0.1.26", default-features = false }
tracing-futures = { version = "0.2.5", default-features = false, features = ["futures-03"] }
tracing-subscriber = { version = "0.3.18", default-features = false, features = ["ansi", "env-filter", "fmt", "json", "registry", "tracing-log"] }
tracing-tower = { git = "https://github.com/tokio-rs/tracing", default-features = false, rev = "e0642d949891546a3bb7e47080365ee7274f05cd" }

# Metrics
metrics = "0.21.1"
metrics-tracing-context = { version = "0.14.0", default-features = false }

# AWS - Official SDK
aws-sdk-s3 = { version = "1.4.0", default-features = false, features = ["behavior-version-latest"], optional = true }
aws-sdk-sqs = { version = "1.3.0", default-features = false, features = ["behavior-version-latest"], optional = true }
aws-sdk-sns = { version = "1.3.0", default-features = false, features = ["behavior-version-latest"], optional = true }
aws-sdk-cloudwatch = { version = "1.3.0", default-features = false, features = ["behavior-version-latest"], optional = true }
aws-sdk-cloudwatchlogs = { version = "1.3.0", default-features = false, features = ["behavior-version-latest"], optional = true }
aws-sdk-elasticsearch = { version = "1.3.0", default-features = false, features = ["behavior-version-latest"], optional = true }
aws-sdk-firehose = { version = "1.3.0", default-features = false, features = ["behavior-version-latest"], optional = true }
aws-sdk-kinesis = { version = "1.3.0", default-features = false, features = ["behavior-version-latest"], optional = true }
# The sts crate is needed despite not being referred to anywhere in the code because we need to set the
# `behavior-version-latest` feature. Without this we get a runtime panic when `auth.assume_role` authentication
# is configured.
aws-sdk-sts = { version = "1.3.1", default-features = false, features = ["behavior-version-latest"], optional = true }
aws-types = { version = "1.1.8", default-features = false, optional = true }
aws-sigv4 = { version = "1.2.0", default-features = false, features = ["sign-http"], optional = true }
aws-config = { version = "1.0.1", default-features = false, features = ["behavior-version-latest", "credentials-process"], optional = true }
aws-credential-types = { version = "1.1.8", default-features = false, features = ["hardcoded-credentials"], optional = true }
aws-smithy-http = { version = "0.60", default-features = false, features = ["event-stream"], optional = true }
aws-smithy-types = { version = "1.1.8", default-features = false, optional = true }
aws-smithy-runtime-api = { version = "1.2.0", default-features = false, optional = true }
aws-smithy-runtime = { version = "1.1.8", default-features = false, features = ["client", "connector-hyper-0-14-x", "rt-tokio"], optional = true }
aws-smithy-async = { version = "1.0.2", default-features = false, features = ["rt-tokio"], optional = true }

# Azure
azure_core = { version = "0.17", default-features = false, features = ["enable_reqwest"], optional = true }
azure_identity = { version = "0.17", default-features = false, features = ["enable_reqwest"], optional = true }
azure_storage = { version = "0.17", default-features = false, optional = true }
azure_storage_blobs = { version = "0.17", default-features = false, optional = true }

# OpenDAL
opendal = {version = "0.45", default-features = false, features = ["native-tls", "services-webhdfs"], optional = true}

# Tower
tower = { version = "0.4.13", default-features = false, features = ["buffer", "limit", "retry", "timeout", "util", "balance", "discover"] }
tower-http = { version = "0.4.4", default-features = false, features = ["decompression-gzip", "trace"]}
# Serde
<<<<<<< HEAD
serde = { version = "1.0.190", default-features = false, features = ["derive"] }
serde-toml-merge = { version = "0.3.3", default-features = false }
serde_bytes = { version = "0.11.12", default-features = false, features = ["std"], optional = true }
serde_json = { version = "1.0.107", default-features = false, features = ["raw_value"] }
serde_with = { version = "3.4.0", default-features = false, features = ["macros", "std"], optional = true }
serde_yaml = { version = "0.9.27", default-features = false }
=======
serde.workspace = true
serde-toml-merge = { version = "0.3.6", default-features = false }
serde_bytes = { version = "0.11.14", default-features = false, features = ["std"], optional = true }
serde_json.workspace = true
serde_with = { version = "3.7.0", default-features = false, features = ["macros", "std"] }
serde_yaml = { version = "0.9.33", default-features = false }
>>>>>>> c1da408b

# Messagepack
rmp-serde = { version = "1.1.2", default-features = false, optional = true }
rmpv = { version = "1.0.1", default-features = false, features = ["with-serde"], optional = true }

# Prost / Protocol Buffers
prost = { version = "0.12", default-features = false, features = ["std"] }
prost-reflect = { version = "0.13", default-features = false, optional = true }
prost-types = { version = "0.12", default-features = false, optional = true }

# GCP
goauth = { version = "0.14.0", optional = true }
smpl_jwt = { version = "0.8.0", default-features = false, optional = true }

# AMQP
lapin = { version = "2.3.1", default-features = false, features = ["native-tls"], optional = true }

# API
async-graphql = { version = "7.0.3", default-features = false, optional = true, features = ["chrono", "playground"] }
async-graphql-warp = { version = "7.0.3", default-features = false, optional = true }

# API client
crossterm = { version = "0.27.0", default-features = false, features = ["event-stream", "windows"], optional = true }
num-format = { version = "0.4.4", default-features = false, features = ["with-num-bigint"], optional = true }
number_prefix = { version = "0.4.0", default-features = false, features = ["std"], optional = true }
ratatui = { version = "0.26.1", optional = true, default-features = false, features = ["crossterm"] }

# Datadog Pipelines

hex = { version = "0.4.3", default-features = false, optional = true }
sha2 = { version = "0.10.8", default-features = false, optional = true }

# GreptimeDB
greptimedb-client = { git = "https://github.com/GreptimeTeam/greptimedb-ingester-rust.git", rev = "d21dbcff680139ed2065b62100bac3123da7c789", optional = true }

# External libs
arc-swap = { version = "1.7", default-features = false, optional = true }
async-compression = { version = "0.4.6", default-features = false, features = ["tokio", "gzip", "zstd"], optional = true }
apache-avro = { version = "0.16.0", default-features = false, optional = true }
axum = { version = "0.6.20", default-features = false }
base64 = { version = "0.22.0", default-features = false, optional = true }
bloomy  = { version = "1.2.0", default-features = false, optional = true }
bollard = { version = "0.16.0", default-features = false, features = ["ssl", "chrono"], optional = true }
bytes = { version = "1.5.0", default-features = false, features = ["serde"] }
bytesize = { version = "1.3.0", default-features = false }
chrono.workspace = true
chrono-tz = { version = "0.8.6", default-features = false }
cidr-utils = { version = "0.6.1", default-features = false }
colored = { version = "2.1.0", default-features = false }
csv = { version = "1.3", default-features = false }
derivative = { version = "2.2.0", default-features = false }
dirs-next = { version = "2.0.0", default-features = false, optional = true }
dyn-clone = { version = "1.0.17", default-features = false }
encoding_rs = { version = "0.8.33", default-features = false, features = ["serde"] }
enum_dispatch = { version = "0.3.12", default-features = false }
exitcode = { version = "1.1.2", default-features = false }
flate2 = { version = "1.0.28", default-features = false, features = ["default"] }
futures-util = { version = "0.3.29", default-features = false }
glob = { version = "0.3.1", default-features = false }
governor = { version = "0.6.0", default-features = false, features = ["dashmap", "jitter", "std"], optional = true }
grok = { version = "2.0.0", default-features = false, optional = true }
h2 = { version = "0.4.3", default-features = false, optional = true }
hash_hasher = { version = "2.0.0", default-features = false }
hashbrown = { version = "0.14.3", default-features = false, optional = true, features = ["ahash"] }
headers = { version = "0.3.9", default-features = false }
hostname = { version = "0.3.1", default-features = false }
http = { version = "0.2.9", default-features = false }
http-serde = "1.1.3"
http-body = { version = "0.4.5", default-features = false }
hyper = { version = "0.14.28", default-features = false, features = ["client", "runtime", "http1", "http2", "server", "stream"] }
hyper-openssl = { version = "0.9.2", default-features = false }
hyper-proxy = { version = "0.9.1", default-features = false, features = ["openssl-tls"] }
indexmap.workspace = true
infer = { version = "0.15.0", default-features = false, optional = true}
indoc = { version = "2.0.4", default-features = false }
inventory = { version = "0.3.15", default-features = false }
ipnet = { version = "2", default-features = false, optional = true, features = ["serde", "std"] }
itertools = { version = "0.12.1", default-features = false, optional = false, features = ["use_alloc"] }
k8s-openapi = { version = "0.18.0", default-features = false, features = ["api", "v1_26"], optional = true }
kube = { version = "0.82.0", default-features = false, features = ["client", "openssl-tls", "runtime"], optional = true }
listenfd = { version = "1.0.1", default-features = false, optional = true }
logfmt = { version = "0.0.2", default-features = false, optional = true }
lru = { version = "0.12.3", default-features = false, optional = true }
maxminddb = { version = "0.24.0", default-features = false, optional = true }
md-5 = { version = "0.10", default-features = false, optional = true }
mongodb = { version = "2.8.2", default-features = false, features = ["tokio-runtime"], optional = true }
async-nats = { version = "0.33.0", default-features = false, optional = true }
nkeys = { version = "0.4.0", default-features = false, optional = true }
nom = { version = "7.1.3", default-features = false, optional = true }
notify = { version = "6.1.1", default-features = false, features = ["macos_fsevent"] }
<<<<<<< HEAD
once_cell = { version = "1.18", default-features = false }
openssl = { version = "0.10.59", default-features = false }
=======
once_cell = { version = "1.19", default-features = false }
openssl = { version = "0.10.64", default-features = false, features = ["vendored"] }
>>>>>>> c1da408b
openssl-probe = { version = "0.1.5", default-features = false }
ordered-float = { version = "4.2.0", default-features = false }
paste = "1.0.14"
percent-encoding = { version = "2.3.1", default-features = false }
postgres-openssl = { version = "0.5.0", default-features = false, features = ["runtime"], optional = true }
pulsar = { version = "6.1.0", default-features = false, features = ["tokio-runtime", "auth-oauth2", "flate2", "lz4", "snap", "zstd"], optional = true }
rand = { version = "0.8.5", default-features = false, features = ["small_rng"] }
rand_distr = { version = "0.4.3", default-features = false }
rdkafka = { version = "0.35.0", default-features = false, features = ["tokio", "libz", "ssl", "zstd"], optional = true }
redis = { version = "0.24.0", default-features = false, features = ["connection-manager", "tokio-comp", "tokio-native-tls-comp"], optional = true }
regex = { version = "1.10.3", default-features = false, features = ["std", "perf"] }
roaring = { version = "0.10.3", default-features = false, optional = true }
rumqttc = { version = "0.24.0", default-features = false, features = ["use-rustls"], optional = true }
seahash = { version = "4.1.0", default-features = false }
semver = { version = "1.0.22", default-features = false, features = ["serde", "std"], optional = true }
smallvec = { version = "1", default-features = false, features = ["union", "serde"] }
snafu = { version = "0.7.5", default-features = false, features = ["futures"] }
snap = { version = "1.1.1", default-features = false }
socket2 = { version = "0.5.6", default-features = false }
stream-cancel = { version = "0.8.2", default-features = false }
strip-ansi-escapes = { version = "0.2.0", default-features = false }
syslog = { version = "6.1.0", default-features = false, optional = true }
tikv-jemallocator = { version = "0.5.4", default-features = false, features = ["unprefixed_malloc_on_supported_platforms"], optional = true }
tokio-postgres = { version = "0.7.10", default-features = false, features = ["runtime", "with-chrono-0_4"], optional = true }
tokio-tungstenite = {version = "0.20.1", default-features = false, features = ["connect"], optional = true}
toml.workspace = true
tonic = { version = "0.10", optional = true, default-features = false, features = ["transport", "codegen", "prost", "tls", "tls-roots", "gzip"] }
hickory-proto = { version = "0.24.0", default-features = false, features = ["dnssec"], optional = true }
typetag = { version = "0.2.16", default-features = false }
url = { version = "2.5.0", default-features = false, features = ["serde"] }
uuid = { version = "1", default-features = false, features = ["serde", "v4"] }
warp = { version = "0.3.6", default-features = false }
zstd = { version = "0.13.0", default-features = false }
arr_macro = { version = "0.2.1" }

# depending on fork for bumped nix dependency
# https://github.com/heim-rs/heim/pull/360
heim = { git = "https://github.com/vectordotdev/heim.git", branch = "update-nix", default-features = false, features = ["disk"] }

# make sure to update the external docs when the Lua version changes
mlua = { version = "0.9.6", default-features = false, features = ["lua54", "send", "vendored", "macros"], optional = true }

[target.'cfg(windows)'.dependencies]
windows-service = "0.6.0"

[target.'cfg(unix)'.dependencies]
nix = { version = "0.26.2", default-features = false, features = ["socket", "signal"] }

[build-dependencies]
prost-build = { version = "0.12", default-features = false, optional = true }
tonic-build = { version = "0.10", default-features = false, features = ["transport", "prost"], optional = true }
# update 'openssl_version' in website/config.toml whenever <major.minor> version changes
openssl-src = { version = "300", default-features = false, features = ["force-engine", "legacy"] }

[dev-dependencies]
approx = "0.5.1"
assert_cmd = { version = "2.0.14", default-features = false }
aws-smithy-runtime = { version = "1.1.8", default-features = false, features = ["tls-rustls"] }
azure_core = { version = "0.17", default-features = false, features = ["enable_reqwest", "azurite_workaround"] }
azure_identity = { version = "0.17", default-features = false, features = ["enable_reqwest"] }
azure_storage_blobs = { version = "0.17", default-features = false, features = ["azurite_workaround"] }
azure_storage = { version = "0.17", default-features = false }
base64 = "0.22.0"
criterion = { version = "0.5.1", features = ["html_reports", "async_tokio"] }
itertools = { version = "0.12.1", default-features = false, features = ["use_alloc"] }
libc = "0.2.153"
similar-asserts = "1.5.0"
proptest.workspace = true
quickcheck = "1.0.3"
reqwest = { version = "0.11", features = ["json"] }
rstest = {version = "0.18.2"}
tempfile = "3.10.1"
test-generator = "0.3.1"
tokio = { version = "1.36.0", features = ["test-util"] }
tokio-test = "0.4.4"
tower-test = "0.4.0"
vector-lib = { path = "lib/vector-lib", default-features = false, features = ["vrl", "test"] }
vrl.workspace = true

wiremock = "0.5.22"
zstd = { version = "0.13.0", default-features = false }

[patch.crates-io]
# The upgrade for `tokio-util` >= 0.6.9 is blocked on https://github.com/vectordotdev/vector/issues/11257.
tokio-util = { git = "https://github.com/vectordotdev/tokio", branch = "tokio-util-0.7.8-framed-read-continue-on-error" }
nix = { git = "https://github.com/vectordotdev/nix.git", branch = "memfd/gnu/musl" }
# The `heim` crates depend on `ntapi` 0.3.7 on Windows, but that version has an
# unaligned access bug fixed in the following revision.
ntapi = { git = "https://github.com/MSxDOS/ntapi.git", rev = "24fc1e47677fc9f6e38e5f154e6011dc9b270da6" }
openssl = { path = "patch/openssl" }
hyper = { path = "patch/hyper" }

[patch."https://github.com/vectordotdev/aws-sdk-rust"]
aws-config = { path = "patch/aws-config" }
aws-sdk-cloudwatch = { path = "patch/aws-sdk-cloudwatch" }
aws-sdk-cloudwatchlogs = { path = "patch/aws-sdk-cloudwatchlogs" }
aws-sdk-elasticsearch = { path = "patch/aws-sdk-elasticsearch" }
aws-sdk-firehose = { path = "patch/aws-sdk-firehose" }
aws-sdk-kinesis = { path = "patch/aws-sdk-kinesis" }
aws-sdk-s3 = { path = "patch/aws-sdk-s3" }
aws-sdk-sns = { path = "patch/aws-sdk-sns" }
aws-sdk-sqs = { path = "patch/aws-sdk-sqs" }
aws-credential-types = { path = "patch/aws-credential-types" }
aws-smithy-async = { path = "patch/aws-smithy-async" }
aws-smithy-client = { path = "patch/aws-smithy-client" }
aws-smithy-http = { path = "patch/aws-smithy-http" }
aws-smithy-http-tower = { path = "patch/aws-smithy-http-tower" }
aws-smithy-json = { path = "patch/aws-smithy-json" }
aws-smithy-types = { path = "patch/aws-smithy-types" }
aws-smithy-query = { path = "patch/aws-smithy-query" }
aws-smithy-xml = { path = "patch/aws-smithy-xml" }
aws-smithy-checksums = { path = "patch/aws-smithy-checksums" }
aws-smithy-eventstream = { path = "patch/aws-smithy-eventstream" }
aws-smithy-protocol-test = { path = "patch/aws-smithy-protocol-test" }
aws-types = { path = "patch/aws-types" }
aws-endpoint = { path = "patch/aws-endpoint" }
aws-sig-auth = { path = "patch/aws-sig-auth" }
aws-sigv4 = { path = "patch/aws-sigv4" }

[features]
ocp-logging = [
  "sources-stdin",
  "sources-file-descriptor",
  "sources-file",
  "sources-journald",
  "sources-kubernetes_logs",
  "sources-prometheus",
  "sources-internal_metrics",
  "sources-demo_logs",
  "sources-http_server",
  "sources-syslog",

  "transforms-route",
  "transforms-dedupe",
  "transforms-filter",
  "transforms-remap",
  "transforms-lua",
  "transforms-throttle",
  "transforms-reduce",

  "transforms-detect_exceptions",

  "sinks-aws_cloudwatch_logs",
  "sinks-azure_monitor_logs",
  "sinks-elasticsearch",
  "sinks-file",
  "sinks-kafka",
  "sinks-loki",
  "sinks-console",
  "sinks-prometheus",
  "sinks-gcp",
  "sinks-splunk_hec",
  "sinks-http",
  "sinks-socket",

  "api",
  "api-client",

  "unix",
]

# Default features for *-unknown-linux-gnu and *-apple-darwin
default = ["api", "api-client", "enrichment-tables", "sinks", "sources", "sources-dnstap", "transforms", "unix", "rdkafka?/gssapi-vendored", "enterprise"]
# Default features for `cargo docs`. The same as `default` but without `rdkafka?/gssapi-vendored` which would require installing libsasl in our doc build environment.
docs = ["api", "api-client", "enrichment-tables", "sinks", "sources", "sources-dnstap", "transforms", "unix", "enterprise"]
# Default features for *-unknown-linux-* which make use of `cmake` for dependencies
default-cmake = ["api", "api-client", "enrichment-tables", "rdkafka?/cmake_build", "sinks", "sources", "sources-dnstap", "transforms", "unix", "rdkafka?/gssapi-vendored", "enterprise"]
# Default features for *-pc-windows-msvc
# TODO: Enable SASL https://github.com/vectordotdev/vector/pull/3081#issuecomment-659298042
default-msvc = ["api", "api-client", "enrichment-tables", "rdkafka?/cmake_build", "sinks", "sources", "transforms", "enterprise"]
default-musl = ["api", "api-client", "enrichment-tables", "rdkafka?/cmake_build", "sinks", "sources", "sources-dnstap", "transforms", "unix", "rdkafka?/gssapi-vendored", "enterprise"]
default-no-api-client = ["api", "enrichment-tables", "sinks", "sources", "sources-dnstap", "transforms", "unix", "rdkafka?/gssapi-vendored", "enterprise"]
default-no-vrl-cli = ["api", "sinks", "sources", "sources-dnstap", "transforms", "unix", "rdkafka?/gssapi-vendored", "enterprise"]
tokio-console = ["dep:console-subscriber", "tokio/tracing"]

# Enables the binary secret-backend-example
secret-backend-example = ["transforms"]

all-logs = ["sinks-logs", "sources-logs", "sources-dnstap", "transforms-logs"]
all-metrics = ["sinks-metrics", "sources-metrics", "transforms-metrics", "enterprise"]

# Target specific release features.
# The `make` tasks will select this according to the appropriate triple.
# Use this section to turn off or on specific features for specific triples.
target-aarch64-unknown-linux-gnu = ["api", "api-client", "enrichment-tables", "rdkafka?/cmake_build", "sinks", "sources", "sources-dnstap", "transforms", "unix", "enterprise"]
target-aarch64-unknown-linux-musl = ["api", "api-client", "enrichment-tables", "rdkafka?/cmake_build", "sinks", "sources", "sources-dnstap", "transforms", "unix", "enterprise"]
target-armv7-unknown-linux-gnueabihf = ["api", "api-client", "enrichment-tables", "rdkafka?/cmake_build", "sinks", "sources", "sources-dnstap", "transforms", "unix", "enterprise"]
target-armv7-unknown-linux-musleabihf = ["api", "api-client", "rdkafka?/cmake_build", "enrichment-tables", "sinks", "sources", "sources-dnstap", "transforms", "enterprise"]
target-arm-unknown-linux-gnueabi = ["api", "api-client", "enrichment-tables", "rdkafka?/cmake_build", "sinks", "sources", "sources-dnstap", "transforms", "unix", "enterprise"]
target-arm-unknown-linux-musleabi = ["api", "api-client", "rdkafka?/cmake_build", "enrichment-tables", "sinks", "sources", "sources-dnstap", "transforms", "enterprise"]
target-x86_64-unknown-linux-gnu = ["api", "api-client", "rdkafka?/cmake_build", "enrichment-tables", "sinks", "sources", "sources-dnstap", "transforms", "unix", "rdkafka?/gssapi-vendored", "enterprise"]
target-x86_64-unknown-linux-musl = ["api", "api-client", "rdkafka?/cmake_build", "enrichment-tables", "sinks", "sources", "sources-dnstap", "transforms", "unix", "enterprise"]
# Does not currently build
target-powerpc64le-unknown-linux-gnu = ["api", "api-client", "enrichment-tables", "rdkafka?/cmake_build", "sinks", "sources", "sources-dnstap", "transforms", "unix", "enterprise"]
# Currently doesn't build due to lack of support for 64-bit atomics
target-powerpc-unknown-linux-gnu = ["api", "api-client", "enrichment-tables", "rdkafka?/cmake_build", "sinks", "sources", "sources-dnstap", "transforms", "unix", "enterprise"]

# Enables features that work only on systems providing `cfg(unix)`
unix = ["tikv-jemallocator", "allocation-tracing"]
allocation-tracing = []

# Enables kubernetes dependencies and shared code. Kubernetes-related sources,
# transforms and sinks should depend on this feature.
kubernetes = ["dep:k8s-openapi", "dep:kube"]

docker = ["dep:bollard", "dep:dirs-next"]

# API
api = [
  "dep:async-graphql",
  "dep:async-graphql-warp",
  "dep:base64",
  "vector-lib/api",
]

# API client
api-client = [
  "dep:crossterm",
  "dep:num-format",
  "dep:number_prefix",
  "dep:ratatui",
  "vector-lib/api",
  "vector-lib/api-client",
]

aws-core = [
  "aws-config",
  "dep:aws-credential-types",
  "dep:aws-sigv4",
  "dep:aws-types",
  "dep:aws-smithy-async",
  "dep:aws-smithy-http",
  "dep:aws-smithy-types",
  "dep:aws-smithy-runtime",
  "dep:aws-smithy-runtime-api",
  "dep:aws-sdk-sts",
]

# Anything that requires Protocol Buffers.
protobuf-build = ["dep:tonic-build", "dep:prost-build"]

gcp = ["dep:base64", "dep:goauth", "dep:smpl_jwt"]

# Enrichment Tables
enrichment-tables = ["enrichment-tables-geoip", "enrichment-tables-mmdb"]
enrichment-tables-geoip = ["dep:maxminddb"]
enrichment-tables-mmdb = ["dep:maxminddb"]

# Codecs
codecs-syslog = ["vector-lib/syslog"]

# Sources
sources = ["sources-logs", "sources-metrics"]
sources-logs = [
  "sources-amqp",
  "sources-aws_kinesis_firehose",
  "sources-aws_s3",
  "sources-aws_sqs",
  "sources-datadog_agent",
  "sources-demo_logs",
  "sources-docker_logs",
  "sources-exec",
  "sources-file",
  "sources-fluent",
  "sources-gcp_pubsub",
  "sources-heroku_logs",
  "sources-http_server",
  "sources-http_client",
  "sources-internal_logs",
  "sources-journald",
  "sources-kafka",
  "sources-kubernetes_logs",
  "sources-logstash",
  "sources-nats",
  "sources-opentelemetry",
  "sources-pulsar",
  "sources-file-descriptor",
  "sources-redis",
  "sources-socket",
  "sources-splunk_hec",
  "sources-stdin",
  "sources-syslog",
  "sources-vector",
]
sources-metrics = [
  "sources-apache_metrics",
  "sources-aws_ecs_metrics",
  "sources-eventstoredb_metrics",
  "sources-host_metrics",
  "sources-internal_metrics",
  "sources-mongodb_metrics",
  "sources-nginx_metrics",
  "sources-postgresql_metrics",
  "sources-prometheus",
  "sources-statsd",
  "sources-vector",
]

sources-amqp = ["lapin"]
sources-apache_metrics = ["sources-utils-http-client"]
sources-aws_ecs_metrics = ["sources-utils-http-client"]
sources-aws_kinesis_firehose = ["dep:base64", "dep:infer"]
sources-aws_s3 = ["aws-core", "dep:aws-sdk-sqs", "dep:aws-sdk-s3", "dep:semver", "dep:async-compression", "sources-aws_sqs", "tokio-util/io"]
sources-aws_sqs = ["aws-core", "dep:aws-sdk-sqs"]
sources-datadog_agent = ["sources-utils-http-error", "protobuf-build"]
sources-demo_logs = ["dep:fakedata"]
sources-dnstap = ["sources-utils-net-tcp", "dep:base64", "dep:hickory-proto", "dep:dnsmsg-parser", "protobuf-build"]
sources-docker_logs = ["docker"]
sources-eventstoredb_metrics = []
sources-exec = []
sources-file = ["vector-lib/file-source"]
sources-file-descriptor = ["tokio-util/io"]
sources-fluent = ["dep:base64", "sources-utils-net-tcp", "tokio-util/net", "dep:rmpv", "dep:rmp-serde", "dep:serde_bytes"]
sources-gcp_pubsub = ["gcp", "dep:h2", "dep:prost-types", "protobuf-build", "dep:tonic"]
sources-heroku_logs = ["sources-utils-http", "sources-utils-http-query", "sources-http_server"]
sources-host_metrics =  ["heim/cpu", "heim/host", "heim/memory", "heim/net"]
sources-http_client = ["sources-utils-http-client"]
sources-http_server = ["sources-utils-http", "sources-utils-http-query"]
sources-internal_logs = []
sources-internal_metrics = []
sources-journald = []
sources-kafka = ["dep:rdkafka"]
sources-kubernetes_logs = ["vector-lib/file-source", "kubernetes", "transforms-reduce"]
sources-logstash = ["sources-utils-net-tcp", "tokio-util/net"]
sources-mongodb_metrics = ["dep:mongodb"]
sources-nats = ["dep:async-nats", "dep:nkeys"]
sources-nginx_metrics = ["dep:nom"]
sources-opentelemetry = ["dep:hex", "vector-lib/opentelemetry", "dep:prost-types", "sources-http_server", "sources-utils-http", "sources-vector"]
sources-postgresql_metrics = ["dep:postgres-openssl", "dep:tokio-postgres"]
sources-prometheus = ["sources-prometheus-scrape", "sources-prometheus-remote-write", "sources-prometheus-pushgateway"]
sources-prometheus-scrape = ["sinks-prometheus", "sources-utils-http-client", "vector-lib/prometheus"]
sources-prometheus-remote-write = ["sinks-prometheus", "sources-utils-http", "vector-lib/prometheus"]
sources-prometheus-pushgateway = ["sinks-prometheus", "sources-utils-http", "vector-lib/prometheus"]
sources-pulsar = ["dep:apache-avro", "dep:pulsar"]
sources-redis= ["dep:redis"]
sources-socket = ["sources-utils-net", "tokio-util/net"]
sources-splunk_hec = ["dep:roaring"]
sources-statsd = ["sources-utils-net", "tokio-util/net"]
sources-stdin = ["tokio-util/io"]
sources-syslog = ["codecs-syslog", "sources-utils-net", "tokio-util/net"]
sources-utils-http = ["sources-utils-http-auth", "sources-utils-http-encoding", "sources-utils-http-error", "sources-utils-http-prelude"]
sources-utils-http-auth = ["sources-utils-http-error"]
sources-utils-http-encoding = ["sources-utils-http-error"]
sources-utils-http-error = []
sources-utils-http-prelude = ["sources-utils-http", "sources-utils-http-auth", "sources-utils-http-encoding", "sources-utils-http-error"]
sources-utils-http-query = []
sources-utils-http-client = ["sources-utils-http", "sources-http_server"]
sources-utils-net = ["sources-utils-net-tcp", "sources-utils-net-udp", "sources-utils-net-unix"]
sources-utils-net-tcp = ["listenfd", "dep:ipnet"]
sources-utils-net-udp = ["listenfd"]
sources-utils-net-unix = []

sources-vector = ["dep:tonic", "protobuf-build"]

# Transforms
transforms = ["transforms-logs", "transforms-metrics"]
transforms-logs = [
  "transforms-aws_ec2_metadata",
  "transforms-dedupe",
  "transforms-detect_exceptions",
  "transforms-filter",
  "transforms-log_to_metric",
  "transforms-lua",
  "transforms-metric_to_log",
  "transforms-pipelines",
  "transforms-reduce",
  "transforms-remap",
  "transforms-route",
  "transforms-sample",
  "transforms-throttle",
]
transforms-metrics = [
  "transforms-aggregate",
  "transforms-filter",
  "transforms-log_to_metric",
  "transforms-lua",
  "transforms-metric_to_log",
  "transforms-pipelines",
  "transforms-remap",
  "transforms-tag_cardinality_limit",
  "transforms-throttle",
]

transforms-aggregate = []
transforms-aws_ec2_metadata = ["dep:arc-swap"]
transforms-dedupe = ["transforms-impl-dedupe"]
transforms-filter = []
transforms-log_to_metric = []
transforms-lua = ["dep:mlua", "vector-lib/lua"]
transforms-metric_to_log = []
transforms-pipelines = ["transforms-filter", "transforms-route"]
transforms-reduce = []
transforms-remap = []
transforms-detect_exceptions = ["serde_with"]
transforms-route = []
transforms-sample = ["transforms-impl-sample"]
transforms-tag_cardinality_limit = ["dep:bloomy", "dep:hashbrown"]
transforms-throttle = ["dep:governor"]

# Implementations of transforms
transforms-impl-sample = []
transforms-impl-dedupe = ["dep:lru"]

# Sinks
sinks = ["sinks-logs", "sinks-metrics"]
sinks-logs = [
  "sinks-amqp",
  "sinks-appsignal",
  "sinks-aws_cloudwatch_logs",
  "sinks-aws_kinesis_firehose",
  "sinks-aws_kinesis_streams",
  "sinks-aws_s3",
  "sinks-aws_sqs",
  "sinks-aws_sns",
  "sinks-axiom",
  "sinks-azure_blob",
  "sinks-azure_monitor_logs",
  "sinks-blackhole",
  "sinks-chronicle",
  "sinks-clickhouse",
  "sinks-console",
  "sinks-databend",
  "sinks-datadog_events",
  "sinks-datadog_logs",
  "sinks-datadog_traces",
  "sinks-elasticsearch",
  "sinks-file",
  "sinks-gcp",
  "sinks-honeycomb",
  "sinks-http",
  "sinks-humio",
  "sinks-influxdb",
  "sinks-kafka",
  "sinks-mezmo",
  "sinks-loki",
  "sinks-mqtt",
  "sinks-nats",
  "sinks-new_relic_logs",
  "sinks-new_relic",
  "sinks-papertrail",
  "sinks-pulsar",
  "sinks-redis",
  "sinks-sematext",
  "sinks-socket",
  "sinks-splunk_hec",
  "sinks-vector",
  "sinks-webhdfs",
  "sinks-websocket",
]
sinks-metrics = [
  "sinks-appsignal",
  "sinks-aws_cloudwatch_metrics",
  "sinks-blackhole",
  "sinks-console",
  "sinks-datadog_metrics",
  "sinks-greptimedb",
  "sinks-humio",
  "sinks-influxdb",
  "sinks-kafka",
  "sinks-prometheus",
  "sinks-sematext",
  "sinks-statsd",
  "sinks-vector",
  "sinks-splunk_hec"
]

sinks-amqp = ["lapin"]
sinks-appsignal = []
sinks-aws_cloudwatch_logs = ["aws-core", "dep:aws-sdk-cloudwatchlogs"]
sinks-aws_cloudwatch_metrics = ["aws-core", "dep:aws-sdk-cloudwatch"]
sinks-aws_kinesis_firehose = ["aws-core", "dep:aws-sdk-firehose"]
sinks-aws_kinesis_streams = ["aws-core", "dep:aws-sdk-kinesis"]
sinks-aws_s3 = ["dep:base64", "dep:md-5", "aws-core", "dep:aws-sdk-s3"]
sinks-aws_sqs = ["aws-core", "dep:aws-sdk-sqs"]
sinks-aws_sns = ["aws-core", "dep:aws-sdk-sns"]
sinks-axiom = ["sinks-elasticsearch"]
sinks-azure_blob = ["dep:azure_core", "dep:azure_identity", "dep:azure_storage", "dep:azure_storage_blobs"]
sinks-azure_monitor_logs = []
sinks-blackhole = []
sinks-chronicle = []
sinks-clickhouse = []
sinks-console = []
sinks-databend = []
sinks-datadog_events = []
sinks-datadog_logs = []
sinks-datadog_metrics = ["protobuf-build", "dep:prost-reflect"]
sinks-datadog_traces = ["protobuf-build", "dep:rmpv", "dep:rmp-serde", "dep:serde_bytes"]
sinks-elasticsearch = ["transforms-metric_to_log"]
sinks-file = ["dep:async-compression"]
sinks-gcp = ["dep:base64", "gcp"]
sinks-greptimedb = ["dep:greptimedb-client"]
sinks-honeycomb = []
sinks-http = []
sinks-humio = ["sinks-splunk_hec", "transforms-metric_to_log"]
sinks-influxdb = []
sinks-kafka = ["dep:rdkafka"]
sinks-mezmo = []
sinks-loki = ["loki-logproto"]
sinks-mqtt = ["dep:rumqttc"]
sinks-nats = ["dep:async-nats", "dep:nkeys"]
sinks-new_relic_logs = ["sinks-http"]
sinks-new_relic = []
sinks-papertrail = ["dep:syslog"]
sinks-prometheus = ["dep:base64", "vector-lib/prometheus"]
sinks-pulsar = ["dep:apache-avro", "dep:pulsar", "dep:lru"]
sinks-redis = ["dep:redis"]
sinks-sematext = ["sinks-elasticsearch", "sinks-influxdb"]
sinks-socket = ["sinks-utils-udp"]
sinks-splunk_hec = []
sinks-statsd = ["sinks-utils-udp", "tokio-util/net"]
sinks-utils-udp = []
sinks-vector = ["sinks-utils-udp", "dep:tonic", "protobuf-build"]
sinks-websocket = ["dep:tokio-tungstenite"]
sinks-webhdfs = ["dep:opendal"]

# Datadog integration
enterprise = [
  "dep:hex",
  "dep:sha2",
  "sinks-datadog_logs",
  "sinks-datadog_metrics",
  "sources-host_metrics",
  "sources-internal_logs",
  "sources-internal_metrics",
  "transforms-remap",
  "transforms-filter",
]

# Identifies that the build is a nightly build
nightly = []

# Integration testing-related features
all-integration-tests = [
  "amqp-integration-tests",
  "appsignal-integration-tests",
  "aws-integration-tests",
  "axiom-integration-tests",
  "azure-integration-tests",
  "chronicle-integration-tests",
  "clickhouse-integration-tests",
  "databend-integration-tests",
  "datadog-agent-integration-tests",
  "datadog-logs-integration-tests",
  "datadog-metrics-integration-tests",
  "datadog-traces-integration-tests",
  "docker-logs-integration-tests",
  "es-integration-tests",
  "eventstoredb_metrics-integration-tests",
  "fluent-integration-tests",
  "gcp-cloud-storage-integration-tests",
  "gcp-integration-tests",
  "gcp-pubsub-integration-tests",
  "greptimedb-integration-tests",
  "http-client-integration-tests",
  "humio-integration-tests",
  "influxdb-integration-tests",
  "kafka-integration-tests",
  "logstash-integration-tests",
  "loki-integration-tests",
  "mongodb_metrics-integration-tests",
  "nats-integration-tests",
  "nginx-integration-tests",
  "opentelemetry-integration-tests",
  "postgresql_metrics-integration-tests",
  "prometheus-integration-tests",
  "pulsar-integration-tests",
  "redis-integration-tests",
  "splunk-integration-tests",
  "dnstap-integration-tests",
  "webhdfs-integration-tests",
]

amqp-integration-tests = ["sources-amqp", "sinks-amqp"]
appsignal-integration-tests = ["sinks-appsignal"]

aws-integration-tests = [
  "aws-cloudwatch-logs-integration-tests",
  "aws-cloudwatch-metrics-integration-tests",
  "aws-ec2-metadata-integration-tests",
  "aws-ecs-metrics-integration-tests",
  "aws-kinesis-firehose-integration-tests",
  "aws-kinesis-streams-integration-tests",
  "aws-s3-integration-tests",
  "aws-sqs-integration-tests",
  "aws-sns-integration-tests",
]

azure-integration-tests = [
  "azure-blob-integration-tests"
]

aws-cloudwatch-logs-integration-tests = ["sinks-aws_cloudwatch_logs"]
aws-cloudwatch-metrics-integration-tests = ["sinks-aws_cloudwatch_metrics"]
aws-ec2-metadata-integration-tests = ["transforms-aws_ec2_metadata"]
aws-ecs-metrics-integration-tests = ["sources-aws_ecs_metrics"]
aws-kinesis-firehose-integration-tests = ["sinks-aws_kinesis_firehose", "dep:aws-sdk-elasticsearch", "sinks-elasticsearch"]
aws-kinesis-streams-integration-tests = ["sinks-aws_kinesis_streams"]
aws-s3-integration-tests = ["sinks-aws_s3", "sources-aws_s3"]
aws-sqs-integration-tests = ["sinks-aws_sqs"]
aws-sns-integration-tests = ["sinks-aws_sns"]
axiom-integration-tests = ["sinks-axiom"]
azure-blob-integration-tests = ["sinks-azure_blob"]
chronicle-integration-tests = ["sinks-gcp"]
clickhouse-integration-tests = ["sinks-clickhouse"]
databend-integration-tests = ["sinks-databend"]
datadog-agent-integration-tests = ["sources-datadog_agent"]
datadog-logs-integration-tests = ["sinks-datadog_logs"]
datadog-metrics-integration-tests = ["sinks-datadog_metrics"]
datadog-traces-integration-tests = ["sources-datadog_agent", "sinks-datadog_traces", "axum/tokio"]
docker-logs-integration-tests = ["sources-docker_logs", "unix"]
es-integration-tests = ["sinks-elasticsearch", "aws-core"]
eventstoredb_metrics-integration-tests = ["sources-eventstoredb_metrics"]
fluent-integration-tests = ["docker", "sources-fluent"]
gcp-cloud-storage-integration-tests = ["sinks-gcp"]
gcp-integration-tests = ["sinks-gcp"]
gcp-pubsub-integration-tests = ["sinks-gcp", "sources-gcp_pubsub"]
greptimedb-integration-tests = ["sinks-greptimedb"]
humio-integration-tests = ["sinks-humio"]
http-client-integration-tests = ["sources-http_client"]
influxdb-integration-tests = ["sinks-influxdb"]
kafka-integration-tests = ["sinks-kafka", "sources-kafka"]
logstash-integration-tests = ["docker", "sources-logstash"]
loki-integration-tests = ["sinks-loki"]
mongodb_metrics-integration-tests = ["sources-mongodb_metrics"]
mqtt-integration-tests = ["sinks-mqtt"]
nats-integration-tests = ["sinks-nats", "sources-nats"]
nginx-integration-tests = ["sources-nginx_metrics"]
opentelemetry-integration-tests = ["sources-opentelemetry"]
postgresql_metrics-integration-tests = ["sources-postgresql_metrics"]
prometheus-integration-tests = ["sinks-prometheus", "sources-prometheus", "sinks-influxdb"]
pulsar-integration-tests = ["sinks-pulsar", "sources-pulsar"]
redis-integration-tests = ["sinks-redis", "sources-redis"]
splunk-integration-tests = ["sinks-splunk_hec"]
dnstap-integration-tests = ["sources-dnstap", "dep:bollard"]
webhdfs-integration-tests = ["sinks-webhdfs"]
disable-resolv-conf = []
shutdown-tests = ["api", "sinks-blackhole", "sinks-console", "sinks-prometheus", "sources", "transforms-lua", "transforms-remap", "unix"]
cli-tests = ["sinks-blackhole", "sinks-socket", "sources-demo_logs", "sources-file"]
test-utils = []

# End-to-End testing-related features
all-e2e-tests = [
  "e2e-tests-datadog"
]

e2e-tests-datadog = [
  "sources-datadog_agent",
  "sinks-datadog_logs",
  "sinks-datadog_metrics"
]

vector-api-tests = [
  "sources-demo_logs",
  "transforms-log_to_metric",
  "transforms-remap",
  "sinks-blackhole"
]
vector-unit-test-tests = [
  "sources-demo_logs",
  "transforms-remap",
  "transforms-route",
  "transforms-filter",
  "transforms-reduce",
  "sinks-console"
]
enterprise-tests = [
  "enterprise",
  "sources-demo_logs",
  "sinks-blackhole",
  "sinks-loki",
  "api",
]

<<<<<<< HEAD
=======
component-validation-runner = ["dep:tonic", "sources-internal_logs", "sources-internal_metrics", "sources-vector", "sinks-vector"]
# For now, only include components that implement ValidatableComponent.
# In the future, this can change to simply reference the targets `sources`, `transforms`, `sinks`
component-validation-tests = [
  "component-validation-runner",
  "sources-http_client",
  "sources-http_server",
  "sinks-http",
  "sinks-splunk_hec",
  "sources-splunk_hec",
  "sinks-datadog_logs",
  "sources-datadog_agent",
]

>>>>>>> c1da408b
# Grouping together features for benchmarks. We exclude the API client due to it causing the build process to run out
# of memory when those additional dependencies are built in CI.
benches = [
  "sinks-file",
  "sinks-http",
  "sinks-socket",
  "sources-file",
  "sources-socket",
  "sources-syslog",
  "transforms-lua",
  "transforms-sample",
]
dnstap-benches = ["sources-dnstap"]
language-benches = ["sinks-socket", "sources-socket", "transforms-lua", "transforms-remap"]
# Separate benching process for metrics due to the nature of the bootstrap procedures.
statistic-benches = []
remap-benches = ["transforms-remap"]
transform-benches = ["transforms-filter", "transforms-dedupe", "transforms-reduce", "transforms-route"]
codecs-benches = []
loki-benches = ["sinks-loki"]
enrichment-tables-benches = ["enrichment-tables-geoip", "enrichment-tables-mmdb"]

[[bench]]
name = "default"
harness = false
required-features = ["benches"]

[[bench]]
name = "dnstap"
path = "benches/dnstap/mod.rs"
harness = false
required-features = ["dnstap-benches"]

[[bench]]
name = "remap"
harness = false
required-features = ["remap-benches"]

[[bench]]
name = "enrichment_tables"
harness = false
required-features = ["enrichment-tables-benches"]

[[bench]]
name = "languages"
harness = false
required-features = ["language-benches"]

[[bench]]
name = "loki"
harness = false
required-features = ["loki-benches"]

[[bench]]
name = "distribution_statistic"
harness = false
required-features = ["statistic-benches"]

[[bench]]
name = "transform"
path = "benches/transform/main.rs"
harness = false
test = false
required-features = ["transform-benches"]

[[bench]]
name = "codecs"
path = "benches/codecs/main.rs"
harness = false
required-features = ["codecs-benches"]<|MERGE_RESOLUTION|>--- conflicted
+++ resolved
@@ -1,10 +1,6 @@
 [package]
 name = "vector"
-<<<<<<< HEAD
-version = "0.34.1"
-=======
 version = "0.37.0"
->>>>>>> c1da408b
 authors = ["Vector Contributors <vector@datadoghq.com>"]
 edition = "2021"
 description = "A lightweight and ultra-fast tool for building observability pipelines"
@@ -215,21 +211,12 @@
 tower = { version = "0.4.13", default-features = false, features = ["buffer", "limit", "retry", "timeout", "util", "balance", "discover"] }
 tower-http = { version = "0.4.4", default-features = false, features = ["decompression-gzip", "trace"]}
 # Serde
-<<<<<<< HEAD
-serde = { version = "1.0.190", default-features = false, features = ["derive"] }
-serde-toml-merge = { version = "0.3.3", default-features = false }
-serde_bytes = { version = "0.11.12", default-features = false, features = ["std"], optional = true }
-serde_json = { version = "1.0.107", default-features = false, features = ["raw_value"] }
-serde_with = { version = "3.4.0", default-features = false, features = ["macros", "std"], optional = true }
-serde_yaml = { version = "0.9.27", default-features = false }
-=======
 serde.workspace = true
 serde-toml-merge = { version = "0.3.6", default-features = false }
 serde_bytes = { version = "0.11.14", default-features = false, features = ["std"], optional = true }
 serde_json.workspace = true
-serde_with = { version = "3.7.0", default-features = false, features = ["macros", "std"] }
+serde_with = { version = "3.7.0", default-features = false, features = ["macros", "std"], optional = true }
 serde_yaml = { version = "0.9.33", default-features = false }
->>>>>>> c1da408b
 
 # Messagepack
 rmp-serde = { version = "1.1.2", default-features = false, optional = true }
@@ -320,13 +307,8 @@
 nkeys = { version = "0.4.0", default-features = false, optional = true }
 nom = { version = "7.1.3", default-features = false, optional = true }
 notify = { version = "6.1.1", default-features = false, features = ["macos_fsevent"] }
-<<<<<<< HEAD
-once_cell = { version = "1.18", default-features = false }
-openssl = { version = "0.10.59", default-features = false }
-=======
 once_cell = { version = "1.19", default-features = false }
-openssl = { version = "0.10.64", default-features = false, features = ["vendored"] }
->>>>>>> c1da408b
+openssl = { version = "0.10.64", default-features = false }
 openssl-probe = { version = "0.1.5", default-features = false }
 ordered-float = { version = "4.2.0", default-features = false }
 paste = "1.0.14"
@@ -417,34 +399,34 @@
 # unaligned access bug fixed in the following revision.
 ntapi = { git = "https://github.com/MSxDOS/ntapi.git", rev = "24fc1e47677fc9f6e38e5f154e6011dc9b270da6" }
 openssl = { path = "patch/openssl" }
-hyper = { path = "patch/hyper" }
-
-[patch."https://github.com/vectordotdev/aws-sdk-rust"]
-aws-config = { path = "patch/aws-config" }
-aws-sdk-cloudwatch = { path = "patch/aws-sdk-cloudwatch" }
-aws-sdk-cloudwatchlogs = { path = "patch/aws-sdk-cloudwatchlogs" }
-aws-sdk-elasticsearch = { path = "patch/aws-sdk-elasticsearch" }
-aws-sdk-firehose = { path = "patch/aws-sdk-firehose" }
-aws-sdk-kinesis = { path = "patch/aws-sdk-kinesis" }
-aws-sdk-s3 = { path = "patch/aws-sdk-s3" }
-aws-sdk-sns = { path = "patch/aws-sdk-sns" }
-aws-sdk-sqs = { path = "patch/aws-sdk-sqs" }
-aws-credential-types = { path = "patch/aws-credential-types" }
-aws-smithy-async = { path = "patch/aws-smithy-async" }
-aws-smithy-client = { path = "patch/aws-smithy-client" }
-aws-smithy-http = { path = "patch/aws-smithy-http" }
-aws-smithy-http-tower = { path = "patch/aws-smithy-http-tower" }
-aws-smithy-json = { path = "patch/aws-smithy-json" }
-aws-smithy-types = { path = "patch/aws-smithy-types" }
-aws-smithy-query = { path = "patch/aws-smithy-query" }
-aws-smithy-xml = { path = "patch/aws-smithy-xml" }
-aws-smithy-checksums = { path = "patch/aws-smithy-checksums" }
-aws-smithy-eventstream = { path = "patch/aws-smithy-eventstream" }
-aws-smithy-protocol-test = { path = "patch/aws-smithy-protocol-test" }
-aws-types = { path = "patch/aws-types" }
-aws-endpoint = { path = "patch/aws-endpoint" }
-aws-sig-auth = { path = "patch/aws-sig-auth" }
-aws-sigv4 = { path = "patch/aws-sigv4" }
+#hyper = { path = "patch/hyper" }
+
+#[patch."https://github.com/vectordotdev/aws-sdk-rust"]
+#aws-config = { path = "patch/aws-config" }
+#aws-sdk-cloudwatch = { path = "patch/aws-sdk-cloudwatch" }
+#aws-sdk-cloudwatchlogs = { path = "patch/aws-sdk-cloudwatchlogs" }
+#aws-sdk-elasticsearch = { path = "patch/aws-sdk-elasticsearch" }
+#aws-sdk-firehose = { path = "patch/aws-sdk-firehose" }
+#aws-sdk-kinesis = { path = "patch/aws-sdk-kinesis" }
+#aws-sdk-s3 = { path = "patch/aws-sdk-s3" }
+#aws-sdk-sns = { path = "patch/aws-sdk-sns" }
+#aws-sdk-sqs = { path = "patch/aws-sdk-sqs" }
+#aws-credential-types = { path = "patch/aws-credential-types" }
+#aws-smithy-async = { path = "patch/aws-smithy-async" }
+#aws-smithy-client = { path = "patch/aws-smithy-client" }
+#aws-smithy-http = { path = "patch/aws-smithy-http" }
+#aws-smithy-http-tower = { path = "patch/aws-smithy-http-tower" }
+#aws-smithy-json = { path = "patch/aws-smithy-json" }
+#aws-smithy-types = { path = "patch/aws-smithy-types" }
+#aws-smithy-query = { path = "patch/aws-smithy-query" }
+#aws-smithy-xml = { path = "patch/aws-smithy-xml" }
+#aws-smithy-checksums = { path = "patch/aws-smithy-checksums" }
+#aws-smithy-eventstream = { path = "patch/aws-smithy-eventstream" }
+#aws-smithy-protocol-test = { path = "patch/aws-smithy-protocol-test" }
+#aws-types = { path = "patch/aws-types" }
+#aws-endpoint = { path = "patch/aws-endpoint" }
+#aws-sig-auth = { path = "patch/aws-sig-auth" }
+#aws-sigv4 = { path = "patch/aws-sigv4" }
 
 [features]
 ocp-logging = [
@@ -1000,8 +982,6 @@
   "api",
 ]
 
-<<<<<<< HEAD
-=======
 component-validation-runner = ["dep:tonic", "sources-internal_logs", "sources-internal_metrics", "sources-vector", "sinks-vector"]
 # For now, only include components that implement ValidatableComponent.
 # In the future, this can change to simply reference the targets `sources`, `transforms`, `sinks`
@@ -1016,7 +996,6 @@
   "sources-datadog_agent",
 ]
 
->>>>>>> c1da408b
 # Grouping together features for benchmarks. We exclude the API client due to it causing the build process to run out
 # of memory when those additional dependencies are built in CI.
 benches = [
